import collections
import numpy as np

from copy import copy

from robosuite.utils import RandomizationError
from robosuite.utils.transform_utils import quat_multiply
from robosuite.models.objects import MujocoObject
from robosuite.models.robots import ManipulatorModel, RobotModel

class ObjectPositionSampler:
    """
    Base class of object placement sampler.

    Args:
        - name (str): Name of this sampler.

        - mujoco_objects (None or MujocoObject or list of MujocoObject): single model or list of MJCF object models

        - ensure_object_boundary_in_range (bool): If True, will ensure that the object is enclosed within a given boundary
            (should be implemented by subclass)

        - ensure_valid_placement (bool): If True, will check for correct (valid) object placements

        - reference_pos (3-array): global (x,y,z) position relative to which sampling will occur

        - z_offset (float): Add a small z-offset to placements. This is useful for fixed objects
            that do not move (i.e. no free joint) to place them above the table.
    """

    def __init__(
        self,
        name,
        mujoco_objects                  = None,
        ensure_object_boundary_in_range = True,
        ensure_valid_placement          = True,
        reference_pos                   = (0, 0, 0),
        z_offset                        = 0.,
    ):

        # Setup attributes
        self.name = name
    
        if mujoco_objects is None:
            self.mujoco_objects = []
    
        else:
            # Shallow copy the list so we don't modify the inputted list but still keep the object references
            self.mujoco_objects = [mujoco_objects] if isinstance(mujoco_objects, MujocoObject) else copy(mujoco_objects)
    
        self.ensure_object_boundary_in_range    = ensure_object_boundary_in_range
        self.ensure_valid_placement             = ensure_valid_placement
        self.reference_pos                      = reference_pos
        self.z_offset                           = z_offset

    def add_objects(self, mujoco_objects):
        """
        Add additional objects to this sampler. Checks to make sure there's no identical objects already stored.

        Args:
            mujoco_objects (MujocoObject or list of MujocoObject): single model or list of MJCF object models
        """
        mujoco_objects = [mujoco_objects] if isinstance(mujoco_objects, MujocoObject) else mujoco_objects
        for obj in mujoco_objects:
            assert obj not in self.mujoco_objects, "Object '{}' already in sampler!".format(obj.name)
            self.mujoco_objects.append(obj)

    def reset(self):
        """
        Resets this sampler. Removes all mujoco objects from this sampler.
        """
        self.mujoco_objects = []

    def sample(self, fixtures=None, reference=None, on_top=True):
        """
        Uniformly sample on a surface (not necessarily table surface).

        Args:
            fixtures (dict): dictionary of current object placements in the scene as well as any other relevant
                obstacles that should not be in contact with newly sampled objects. Used to make sure newly
                generated placements are valid. Should be object names mapped to (pos, quat, MujocoObject)

            reference (str or 3-tuple or None): if provided, sample relative placement. Can either be a string, which
                corresponds to an existing object found in @fixtures, or a direct (x,y,z) value. If None, will sample
                relative to this sampler's `'reference_pos'` value.

            on_top (bool): if True, sample placement on top of the reference object.

        Return:
            dict: dictionary of all object placements, mapping object_names to (pos, quat, obj), including the
                placements specified in @fixtures. Note quat is in (w,x,y,z) form
        """
        raise NotImplementedError


class UniformRandomSampler(ObjectPositionSampler):
    """
    Places all objects within the table uniformly random.

    Args:
        name (str): Name of this sampler.

        mujoco_objects (None or MujocoObject or list of MujocoObject): single model or list of MJCF object models

        x_range (2-array of float): Specify the (min, max) relative x_range used to uniformly place objects

        y_range (2-array of float): Specify the (min, max) relative y_range used to uniformly place objects

        rotation (None or float or Iterable):
            :`None`: Add uniform random rotation
            :`Iterable (a,b)`: Uniformly randomize rotation angle between a and b (in radians)
            :`value`: Add fixed angle rotation

        rotation_axis (str): Can be 'x', 'y', or 'z'. Axis about which to apply the requested rotation

        ensure_object_boundary_in_range (bool):
            :`True`: The center of object is at position:
                 [uniform(min x_range + radius, max x_range - radius)], [uniform(min x_range + radius, max x_range - radius)]
            :`False`:
                [uniform(min x_range, max x_range)], [uniform(min x_range, max x_range)]

        ensure_valid_placement (bool): If True, will check for correct (valid) object placements

        reference_pos (3-array): global (x,y,z) position relative to which sampling will occur

        z_offset (float): Add a small z-offset to placements. This is useful for fixed objects
            that do not move (i.e. no free joint) to place them above the table.

        z_offset_prob (float): probability with which to apply the offset. Useful to set goals in the air and table. 
    """

    def __init__(
        self,
        name,
        mujoco_objects=None,
        x_range         = (0, 0),
        y_range         = (0, 0),
        rotation        = None,
        rotation_axis   = 'z',
        
        ensure_object_boundary_in_range = True,
        ensure_valid_placement          = True,
        reference_pos                   = (0, 0, 0),
        
        z_offset                        = 0.,
        z_offset_prob                   = 0.,
    ):
        self.x_range        = x_range
        self.y_range        = y_range
        self.rotation       = rotation
        self.rotation_axis  = rotation_axis
<<<<<<< HEAD
        self.z_offset_prob  = z_offset_prob
=======

        super().__init__(
            name                            = name,
            mujoco_objects                  = mujoco_objects,
            ensure_object_boundary_in_range = ensure_object_boundary_in_range,
            ensure_valid_placement          = ensure_valid_placement,
            reference_pos                   = reference_pos,
            z_offset                        = z_offset,
        )

    def _sample_x(self, object_horizontal_radius):
        """
        Samples the x location for a given object

        Args:
            object_horizontal_radius (float): Radius of the object currently being sampled for

        Returns:
            float: sampled x position
        """
        minimum, maximum = self.x_range

        if self.ensure_object_boundary_in_range:
            minimum += object_horizontal_radius
            maximum -= object_horizontal_radius

        return np.random.uniform(low=minimum, high=maximum)

    def _sample_y(self, object_horizontal_radius):
        """
        Samples the y location for a given object

        Args:
            object_horizontal_radius (float): Radius of the object currently being sampled for

        Returns:
            float: sampled y position
        """
        minimum, maximum = self.y_range
        
        if self.ensure_object_boundary_in_range:
            minimum += object_horizontal_radius
            maximum -= object_horizontal_radius

        return np.random.uniform(low=minimum, high=maximum)

    def _sample_quat(self):
        """
        Samples the orientation for a given object

        Returns:
            np.array: sampled (r,p,y) euler angle orientation

        Raises:
            ValueError: [Invalid rotation axis]
        """
        if self.rotation is None:
            rot_angle = np.random.uniform(high=2 * np.pi, low=0)
        elif isinstance(self.rotation, collections.Iterable):
            rot_angle = np.random.uniform(
                high=max(self.rotation), low=min(self.rotation)
            )
        else:
            rot_angle = self.rotation

        # Return angle based on axis requested
        if self.rotation_axis == 'x':
            return np.array([np.cos(rot_angle / 2), np.sin(rot_angle / 2), 0, 0])
        elif self.rotation_axis == 'y':
            return np.array([np.cos(rot_angle / 2), 0, np.sin(rot_angle / 2), 0])
        elif self.rotation_axis == 'z':
            return np.array([np.cos(rot_angle / 2), 0, 0, np.sin(rot_angle / 2)])
        else:
            # Invalid axis specified, raise error
            raise ValueError("Invalid rotation axis specified. Must be 'x', 'y', or 'z'. Got: {}".format(self.rotation_axis))

    def sample(self, fixtures=None, reference=None, on_top=True):
        """
        Uniformly sample relative to this sampler's reference_pos or @reference (if specified).

        Args:
            fixtures (dict): dictionary of current object placements in the scene as well as any other relevant
                obstacles that should not be in contact with newly sampled objects. Used to make sure newly
                generated placements are valid. Should be object names mapped to (pos, quat, MujocoObject)

            reference (str or 3-tuple or None): if provided, sample relative placement. Can either be a string, which
                corresponds to an existing object found in @fixtures, or a direct (x,y,z) value. If None, will sample
                relative to this sampler's `'reference_pos'` value.

            on_top (bool): if True, sample placement for the top of the reference object. This corresponds to a sampled
                z-offset of the current sampled object's bottom_offset + the reference object's top_offset
                (if specified)

        TODO: does this assume objects are always facing up vs tripped over? It's possible the computations here will fall apart if the objects have a different orientaiton

        Return:
            dict: dictionary of all object placements, mapping object_names to (pos, quat, obj), including the
                placements specified in @fixtures. Note quat is in (w,x,y,z) form

        Raises:
            RandomizationError: [Cannot place all objects]
            AssertionError: [Reference object name does not exist, invalid inputs]
        """
        # Standardize inputs
        placed_objects = {} if fixtures is None else copy(fixtures)

        if reference is None:
            base_offset = self.reference_pos
        
        elif type(reference) is str:
            assert reference in placed_objects, "Invalid reference received. Current options are: {}, requested: {}"\
                .format(placed_objects.keys(), reference)

            ref_pos, _, ref_obj = placed_objects[reference]
            base_offset = np.array(ref_pos)
            
            if on_top:
                base_offset += np.array((0, 0, ref_obj.top_offset[-1]))
        
        else:
            base_offset = np.array(reference)
            assert base_offset.shape[0] == 3, "Invalid reference received. Should be (x,y,z) 3-tuple, but got: {}"\
                .format(base_offset)

        # Sample pos and quat for all objects assigned to this sampler
        for obj in self.mujoco_objects:
        
            # First make sure the currently sampled object hasn't already been sampled
            assert obj.name not in placed_objects, "Object '{}' has already been sampled!".format(obj.name)

            horizontal_radius   = obj.horizontal_radius
            bottom_offset       = obj.bottom_offset
            success             = False

            for i in range(100):  # 5000 retries
                object_x = self._sample_x(horizontal_radius) + base_offset[0]
                object_y = self._sample_y(horizontal_radius) + base_offset[1]
                object_z = self.z_offset + base_offset[2]
            
                if on_top:
                    object_z -= bottom_offset[-1] # subtract the negative bottom_offset equal to adding the top offset. 

                # objects cannot overlap
                location_valid = True
            
                # Once an xyz is computed for the object, make sure it does not collide with other objects. 
                # TODO: does this assume objects are always facing up vs tripped over? It's possible the computations here will fall apart if the objects have a different orientaiton
                if self.ensure_valid_placement:
                    for (x, y, z), _, other_obj in placed_objects.values():
                        if (
                            np.linalg.norm((object_x - x, object_y - y))                    # Compute the norm between current object and each of the other objects
                            <= other_obj.horizontal_radius + horizontal_radius              # If the norm is less than the sum of the horizontal radius of both objects it means collision
                        ) and (
                            object_z - z <= other_obj.top_offset[-1] - bottom_offset[-1]    # ??
                        ):
                            location_valid = False
                            #if location_valid is False:
                                # print(f'Could find a location to place object {obj.name} without collision in the placement_sampler')
                                # print(f'position is ({object_x},{object_y},{object_z}), norm is {np.linalg.norm((object_x - x, object_y - y))}, and the sum of horizontal raidii between the two objects is {other_obj.horizontal_radius + horizontal_radius}')
                            break

                if location_valid:
                    # random rotation
                    quat = self._sample_quat()

                    # multiply this quat by the object's initial rotation if it has the attribute specified
                    if hasattr(obj, "init_quat"):
                        quat = quat_multiply(quat, obj.init_quat)

                    # location is valid, put the object down
                    pos = (object_x, object_y, object_z)
                    placed_objects[obj.name] = (pos, quat, obj)
                    success = True
                    break

            if not success:
                # We cannot find a good location, so raise it by 10cm the air and drop it.
                object_z += 0.10
                quat = self._sample_quat()
                pos = (object_x, object_y, object_z)
                placed_objects[obj.name] = (pos, quat, obj)   
                # TODO: recheck validity of this position. Convert code segment starting with if self.ensure_valid_placement into a function and call here.
                # if it failes then raise RandomizationError
                #raise RandomizationError("Cannot place all objects ):")

        return placed_objects

class UniformWallSampler(ObjectPositionSampler):
    """
    Let objects hug walls from left to right (clockwise), going to divide each bin to 4 walls.
    Might randomize placement in each walls later.

    Args:
        name (str): Name of this sampler.

        mujoco_objects (None or MujocoObject or list of MujocoObject): single model or list of MJCF object models

        x[i] (2-array of float): Specify the x pos for ith wall

        y[i] (2-array of float): Specify the y pos for ith wall

        rotation (None or float or Iterable):
            :`None`: Add uniform random rotation
            :`Iterable (a,b)`: Uniformly randomize rotation angle between a and b (in radians)
            :`value`: Add fixed angle rotation

        rotation_axis (str): Can be 'x', 'y', or 'z'. Axis about which to apply the requested rotation

        ensure_object_boundary_in_range (bool):
            :`True`: The center of object is at position:
                 [uniform(min x_range + radius, max x_range - radius)], [uniform(min x_range + radius, max x_range - radius)]
            :`False`:
                [uniform(min x_range, max x_range)], [uniform(min x_range, max x_range)]

        ensure_valid_placement (bool): If True, will check for correct (valid) object placements

        reference_pos (3-array): global (x,y,z) position relative to which sampling will occur

        z_offset (float): Add a small z-offset to placements. This is useful for fixed objects
            that do not move (i.e. no free joint) to place them above the table.
    """

    def __init__(
            self,
            name,
            mujoco_objects=None,
            x_range=(0, 0),
            y_range=(0, 0),
            rotation=None,
            rotation_axis='z',
            ensure_object_boundary_in_range=True,
            ensure_valid_placement=True,
            reference_pos=(0, 0, 0),
            z_offset=0.,
    ):
        self.x_range = x_range
        self.y_range = y_range
        self.rotation = rotation
        self.rotation_axis = rotation_axis
>>>>>>> 66fa9730

        super().__init__(
            name                            = name,
            mujoco_objects                  = mujoco_objects,
            ensure_object_boundary_in_range = ensure_object_boundary_in_range,
            ensure_valid_placement          = ensure_valid_placement,
            reference_pos                   = reference_pos,
            z_offset                        = z_offset,
        )

    def _sample_x(self, count, object_horizontal_radius):
        """
        Samples the x location for a given object

        Args:
            object_horizontal_radius (float): Radius of the object currently being sampled for

        Returns:
            float: sampled x position
        """
        minimum, maximum = self.x_range

        if self.ensure_object_boundary_in_range:
            minimum += object_horizontal_radius
            maximum -= object_horizontal_radius
<<<<<<< HEAD

        return np.random.uniform(low=minimum, high=maximum)

    def _sample_y(self, object_horizontal_radius):
=======
        
        if ( count == 0 ) or ( count == 2 ): # wall 0 or wall 2
            return np.random.uniform(low=minimum, high=maximum)
        elif ( count == 1): # wall 1
            return minimum
        else: # wall 3
            return maximum

    def _sample_y(self, count, object_horizontal_radius):
>>>>>>> 66fa9730
        """
        Samples the y location for a given object

        Args:
            object_horizontal_radius (float): Radius of the object currently being sampled for

        Returns:
            float: sampled y position
        """
        minimum, maximum = self.y_range
<<<<<<< HEAD
        
=======

>>>>>>> 66fa9730
        if self.ensure_object_boundary_in_range:
            minimum += object_horizontal_radius
            maximum -= object_horizontal_radius

<<<<<<< HEAD
        return np.random.uniform(low=minimum, high=maximum)
=======
        if count == 0:  # wall 0
            return minimum
        elif count == 2:  # wall 3
            return maximum
        else:  # (count == 1) or (count == 2) , wall 1 or wall 3
            return np.random.uniform(low=minimum, high=maximum)
>>>>>>> 66fa9730

    def _sample_quat(self):
        """
        Samples the orientation for a given object

        Returns:
            np.array: sampled (r,p,y) euler angle orientation

        Raises:
            ValueError: [Invalid rotation axis]
        """
        if self.rotation is None:
            rot_angle = np.random.uniform(high=2 * np.pi, low=0)
        elif isinstance(self.rotation, collections.Iterable):
            rot_angle = np.random.uniform(
                high=max(self.rotation), low=min(self.rotation)
            )
        else:
            rot_angle = self.rotation

        # Return angle based on axis requested
        if self.rotation_axis == 'x':
            return np.array([np.cos(rot_angle / 2), np.sin(rot_angle / 2), 0, 0])
        elif self.rotation_axis == 'y':
            return np.array([np.cos(rot_angle / 2), 0, np.sin(rot_angle / 2), 0])
        elif self.rotation_axis == 'z':
            return np.array([np.cos(rot_angle / 2), 0, 0, np.sin(rot_angle / 2)])
        else:
            # Invalid axis specified, raise error
            raise ValueError(
                "Invalid rotation axis specified. Must be 'x', 'y', or 'z'. Got: {}".format(self.rotation_axis))

    def sample(self, fixtures=None, reference=None, on_top=True):
        """
        Uniformly sample relative to this sampler's reference_pos or @reference (if specified).

        Args:
            fixtures (dict): dictionary of current object placements in the scene as well as any other relevant
                obstacles that should not be in contact with newly sampled objects. Used to make sure newly
                generated placements are valid. Should be object names mapped to (pos, quat, MujocoObject)

            reference (str or 3-tuple or None): if provided, sample relative placement. Can either be a string, which
                corresponds to an existing object found in @fixtures, or a direct (x,y,z) value. If None, will sample
                relative to this sampler's `'reference_pos'` value.

            on_top (bool): if True, sample placement for the top of the reference object. This corresponds to a sampled
                z-offset of the current sampled object's bottom_offset + the reference object's top_offset
                (if specified)

        TODO: does this assume objects are always facing up vs tripped over? It's possible the computations here will fall apart if the objects have a different orientaiton

        Return:
            dict: dictionary of all object placements, mapping object_names to (pos, quat, obj), including the
                placements specified in @fixtures. Note quat is in (w,x,y,z) form

        Raises:
            RandomizationError: [Cannot place all objects]
            AssertionError: [Reference object name does not exist, invalid inputs]
        """
        # Standardize inputs
        placed_objects = {} if fixtures is None else copy(fixtures)

        if reference is None:
            base_offset = self.reference_pos
<<<<<<< HEAD
        
=======

>>>>>>> 66fa9730
        elif type(reference) is str:
            assert reference in placed_objects, "Invalid reference received. Current options are: {}, requested: {}" \
                .format(placed_objects.keys(), reference)

            ref_pos, _, ref_obj = placed_objects[reference]
            base_offset = np.array(ref_pos)
<<<<<<< HEAD
            
            if on_top:
                base_offset += np.array((0, 0, ref_obj.top_offset[-1]))
        
=======

            if on_top:
                base_offset += np.array((0, 0, ref_obj.top_offset[-1]))

>>>>>>> 66fa9730
        else:
            base_offset = np.array(reference)
            assert base_offset.shape[0] == 3, "Invalid reference received. Should be (x,y,z) 3-tuple, but got: {}" \
                .format(base_offset)
            
        # Sample pos and quat for all objects assigned to this sampler
        count = 0 # create counter
        for obj in self.mujoco_objects:
<<<<<<< HEAD
        
            # First make sure the currently sampled object hasn't already been sampled
            assert obj.name not in placed_objects, "Object '{}' has already been sampled!".format(obj.name)

            horizontal_radius   = obj.horizontal_radius
            bottom_offset       = obj.bottom_offset
            success             = False

            for i in range(100):  # 5000 retries
                object_x = self._sample_x(horizontal_radius) + base_offset[0]
                object_y = self._sample_y(horizontal_radius) + base_offset[1]

                # Place the object in the air with z_offset with probability 
                if self.np_random.uniform() < self.z_offset_prob:
                    object_z = self.z_offset + base_offset[2]
            
                if on_top:
                    object_z -= bottom_offset[-1] # subtract the negative bottom_offset equal to adding the top offset. 

                # objects cannot overlap
                location_valid = True
            
                # Once an xyz is computed for the object, make sure it does not collide with other objects. 
=======

            # First make sure the currently sampled object hasn't already been sampled
            assert obj.name not in placed_objects, "Object '{}' has already been sampled!".format(obj.name)

            horizontal_radius = obj.horizontal_radius
            bottom_offset = obj.bottom_offset
            success = False

            for i in range(100):  # 5000 retries
                object_x = self._sample_x(count, horizontal_radius) + base_offset[0]
                object_y = self._sample_y(count, horizontal_radius) + base_offset[1]
                object_z = self.z_offset + base_offset[2]

                if on_top:
                    object_z -= bottom_offset[
                        -1]  # subtract the negative bottom_offset equal to adding the top offset.

                # objects cannot overlap
                location_valid = True

                # Once an xyz is computed for the object, make sure it does not collide with other objects.
>>>>>>> 66fa9730
                # TODO: does this assume objects are always facing up vs tripped over? It's possible the computations here will fall apart if the objects have a different orientaiton
                if self.ensure_valid_placement:
                    for (x, y, z), _, other_obj in placed_objects.values():
                        if (
<<<<<<< HEAD
                            np.linalg.norm((object_x - x, object_y - y))                    # Compute the norm between current object and each of the other objects
                            <= other_obj.horizontal_radius + horizontal_radius              # If the norm is less than the sum of the horizontal radius of both objects it means collision
                        ) and (
                            object_z - z <= other_obj.top_offset[-1] - bottom_offset[-1]    # ??
                        ):
                            location_valid = False
                            #if location_valid is False:
                                # print(f'Could find a location to place object {obj.name} without collision in the placement_sampler')
                                # print(f'position is ({object_x},{object_y},{object_z}), norm is {np.linalg.norm((object_x - x, object_y - y))}, and the sum of horizontal raidii between the two objects is {other_obj.horizontal_radius + horizontal_radius}')
=======
                                np.linalg.norm((object_x - x,
                                                object_y - y))  # Compute the norm between current object and each of the other objects
                                <= other_obj.horizontal_radius + horizontal_radius
                        # If the norm is less than the sum of the horizontal radius of both objects it means collision
                        ) and (
                                object_z - z <= other_obj.top_offset[-1] - bottom_offset[-1]  # ??
                        ):
                            location_valid = False
                            # if location_valid is False:
                            # print(f'Could find a location to place object {obj.name} without collision in the placement_sampler')
                            # print(f'position is ({object_x},{object_y},{object_z}), norm is {np.linalg.norm((object_x - x, object_y - y))}, and the sum of horizontal raidii between the two objects is {other_obj.horizontal_radius + horizontal_radius}')
>>>>>>> 66fa9730
                            break

                if location_valid:
                    # random rotation
                    quat = self._sample_quat()

                    # multiply this quat by the object's initial rotation if it has the attribute specified
                    if hasattr(obj, "init_quat"):
                        quat = quat_multiply(quat, obj.init_quat)

                    # location is valid, put the object down
                    pos = (object_x, object_y, object_z)
                    placed_objects[obj.name] = (pos, quat, obj)
                    success = True
                    break
                    
            if not success:
                # We cannot find a good location, so raise it by 10cm the air and drop it.
                object_z += 0.10
                quat = self._sample_quat()
                pos = (object_x, object_y, object_z)
<<<<<<< HEAD
                placed_objects[obj.name] = (pos, quat, obj)   
                # TODO: recheck validity of this position. Convert code segment starting with if self.ensure_valid_placement into a function and call here.
                # if it failes then raise RandomizationError
                #raise RandomizationError("Cannot place all objects ):")

=======
                placed_objects[obj.name] = (pos, quat, obj)
                # TODO: recheck validity of this position. Convert code segment starting with if self.ensure_valid_placement into a function and call here.
                # if it failes then raise RandomizationError
                # raise RandomizationError("Cannot place all objects ):")
            count += 1 # add count, count = (0,2) = place in wall 1, wall 3 , otherwise wall 2, wall 4 
            count %= 4
        print(placed_objects)
>>>>>>> 66fa9730
        return placed_objects

class robotUniformRandomSampler: #UniformRandomSampler):
    '''
    Place robot eef within the table in a randomly uniform manner. 

    Args:
        name (str): Name of this sampler.

        mujoco_robots (None or MujocoObject or list of MujocoObject): single model or list of MJCF object models

        x_range (2-array of float): Specify the (min, max) relative x_range used to uniformly place objects

        y_range (2-array of float): Specify the (min, max) relative y_range used to uniformly place objects

        z_range (2-array of float): Specify the (min, max) relative z_range used to uniformly place objects

        rotation (None or float or Iterable):
            :`None`: Add uniform random rotation
            :`Iterable (a,b)`: Uniformly randomize rotation angle between a and b (in radians)
            :`value`: Add fixed angle rotation

        rotation_axis (str): Can be 'x', 'y', or 'z'. Axis about which to apply the requested rotation 

        reference_pos
    '''

    def __init__(
        self,
        name,
        mujoco_robots = None,
        x_range       = (0, 0),
        y_range       = (0, 0),
        z_range       = (0, 0,),
        rotation      = None,
        rotation_axis = 'z',
        reference_pos = (0, 0, 0),
    ):

        self.name           = name,
        self.x_range        = x_range
        self.y_range        = y_range
        self.z_range        = z_range
        self.rotation       = rotation
        self.rotation_axis  = rotation_axis
        self.reference_pos  = reference_pos     

        if mujoco_robots is None:
            self.mujoco_robots = []
    
        else:
            self.mujoco_robots = [ robot if isinstance(robot, ManipulatorModel) else copy(mujoco_robots) for robot in mujoco_robots ]  
                                  
    def _sample_x(self):
        """
        Samples the x position of eef

        Returns:
            float: sampled x position
        """
        minimum, maximum = self.x_range
        return np.random.uniform(low=minimum, high=maximum)

    def _sample_y(self):
        """
        Samples the y location of eef

        Returns:
            float: sampled y position
        """
        minimum, maximum = self.y_range
        return np.random.uniform(low=minimum, high=maximum)

    def _sample_z(self):
        """
        Samples the z location of eef

        Returns:
            float: sampled y position
        """
        minimum, maximum = self.z_range
        return np.random.uniform(low=minimum, high=maximum)        

    def _sample_quat(self):
        """
        Samples the orientation for a given object

        Returns:
            np.array: sampled (r,p,y) euler angle orientation

        TODO: could make this more advanced and consider more than 1 axis at a time.

        Raises:
            ValueError: [Invalid rotation axis]
        """
        if self.rotation is None:
            rot_angle = np.random.uniform(high=2 * np.pi, low=0)
        elif isinstance(self.rotation, collections.Iterable):
            rot_angle = np.random.uniform(
                high=max(self.rotation), low=min(self.rotation)
            )
        else:
            rot_angle = self.rotation

        # Return angle based on axis requested
        if self.rotation_axis == 'x':
            return np.array([np.cos(rot_angle / 2), np.sin(rot_angle / 2), 0, 0])
        elif self.rotation_axis == 'y':
            return np.array([np.cos(rot_angle / 2), 0, np.sin(rot_angle / 2), 0])
        elif self.rotation_axis == 'z':
            return np.array([np.cos(rot_angle / 2), 0, 0, np.sin(rot_angle / 2)])
        else:
            # Invalid axis specified, raise error
            raise ValueError("Invalid rotation axis specified. Must be 'x', 'y', or 'z'. Got: {}".format(self.rotation_axis))

    def sample(self, reference=None):
        """
        Uniformly sample relative to this sampler's reference_pos or @reference (if specified).

        Args:
            reference (str or 3-tuple or None): if provided, sample relative placement. Can either be a string, which
                corresponds to an existing object found in @fixtures, or a direct (x,y,z) value. If None, will sample
                relative to this sampler's `'reference_pos'` value.

        Return:
            dict: dictionary of all eef placements, mapping mujoco_robot eef's to (pos, quat, obj), including the
                placements specified in @fixtures. Note quat is in (w,x,y,z) form

        Raises:
            RandomizationError: [Cannot place all eef's]
            AssertionError: [Reference mujoco_robot name does not exist, invalid inputs]
        """
        # Standardize inputs

        placed_robots = {}
        location_valid = False

        if self.reference_pos is None:           
            base_offset = np.array([0,0,0])
            
        else:
            base_offset = np.array(self.reference_pos)
            assert base_offset.shape[0] == 3, "Invalid reference received. Should be (x,y,z) 3-tuple, but got: {}"\
                .format(base_offset)

        # Sample pos and quat for all robots assigned to this sampler
        for robot in self.mujoco_robots:
        
            # First make sure the currently sampled object hasn't already been sampled
            assert robot.name not in placed_robots, "Robot '{}' has already been sampled!".format(robot.name)

            for i in range(5000):  # 5000 retries
                robot_x = self._sample_x() + base_offset[0]
                robot_y = self._sample_y() + base_offset[1]
                robot_z = self._sample_z() + base_offset[2]

                # Check that the results are within the bounds of the box
                if (robot_x <= self.x_range[1] + base_offset[0] and robot_x >= self.x_range[0] + base_offset[0] and
                    robot_y <= self.y_range[1] + base_offset[1] and robot_y >= self.y_range[0] + base_offset[1] and
                    robot_z <= self.z_range[1] + base_offset[2] and robot_z >= self.z_range[0] + base_offset[2]):
                   location_valid = True
                
                # Now compute the orientaiton
                if location_valid:                    
                    quat = self._sample_quat()

                    # # multiply this quat by the object's initial rotation if it has the attribute specified
                    # if hasattr(obj, "init_quat"):
                    #     quat = quat_multiply(quat, obj.init_quat)

                    # location is valid, put the object down
                    pos = (robot_x, robot_y, robot_z)
                    placed_robots[robot.name] = (pos, quat, robot)
                    success = True
                    break

            if not success:
                raise RandomizationError("Cannot set all robot's eef):")

        return placed_robots

class SequentialCompositeSampler(ObjectPositionSampler):
    """
    Samples position for each object sequentially. Allows chaining
    multiple placement initializers together - so that object locations can
    be sampled on top of other objects or relative to other object placements.

    Args:
        name (str): Name of this sampler.
    """
    def __init__(self, name):
        # Samplers / args will be filled in later
        self.samplers    = collections.OrderedDict()
        self.sample_args = collections.OrderedDict()

        super().__init__(name=name)

    def append_sampler(self, sampler, sample_args=None):
        """
        Adds a new placement initializer with corresponding @sampler and arguments

        Args:
            sampler (ObjectPositionSampler): sampler to add
            sample_args (None or dict): If specified, should be additional arguments to pass to @sampler's sample()
                call. Should map corresponding sampler's arguments to values (excluding @fixtures argument)

        Raises:
            AssertionError: [Object name in samplers]
        """
        # Verify that all added mujoco objects haven't already been added, and add to this sampler's objects dict
        # if sampler.mujoco_objects is not None:
        for obj in sampler.mujoco_objects:
            assert obj not in self.mujoco_objects, f"Object '{obj.name}' already has sampler associated with it!"
            self.mujoco_objects.append(obj)

        # # Verify that all added mujoco robots haven't already been added, and add to this sampler's robot dict            
        # if sampler.mujoco_robots is not None:
        #     for robot in sampler.mujoco_robots:
        #         assert robot not in self.mujoco_robots, f"Robot '{robot.name}' already has a sampler associated with it!"
        #         self.mujoco_robots.append(robot)

        self.samplers[sampler.name]    = sampler
        self.sample_args[sampler.name] = sample_args

    def hide(self, mujoco_objects):
        """
        Helper method to remove an object from the workspace.

        Args:
            mujoco_objects (MujocoObject or list of MujocoObject): Object(s) to hide
        """
        sampler = UniformRandomSampler(
            name="HideSampler",
            mujoco_objects=mujoco_objects,
            x_range=[-10, -20],
            y_range=[-10, -20],
            rotation=[0, 0],
            rotation_axis='z',
            z_offset=10,
            ensure_object_boundary_in_range=False,
            ensure_valid_placement=False,
        )
        self.append_sampler(sampler=sampler)

    def add_objects(self, mujoco_objects):
        """
        Override super method to make sure user doesn't call this (all objects should implicitly belong to sub-samplers)
        """
        raise AttributeError("add_objects() should not be called for SequentialCompsiteSamplers!")

    def add_objects_to_sampler(self, sampler_name, mujoco_objects):
        """
        Adds specified @mujoco_objects to sub-sampler with specified @sampler_name.

        Args:
            sampler_name (str): Existing sub-sampler name
            mujoco_objects (MujocoObject or list of MujocoObject): Object(s) to add
        """
        # First verify that all mujoco objects haven't already been added, and add to this sampler's objects dict
        mujoco_objects = [mujoco_objects] if isinstance(mujoco_objects, MujocoObject) else mujoco_objects
        for obj in mujoco_objects:
            assert obj not in self.mujoco_objects, f"Object '{obj.name}' already has sampler associated with it!"
            self.mujoco_objects.append(obj)
        # Make sure sampler_name exists
        assert sampler_name in self.samplers.keys(), "Invalid sub-sampler specified, valid options are: {}, " \
                                                     "requested: {}".format(self.samplers.keys(), sampler_name)
        # Add the mujoco objects to the requested sub-sampler
        self.samplers[sampler_name].add_objects(mujoco_objects)

    def reset(self):
        """
        Resets this sampler. In addition to base method, iterates over all sub-samplers and resets them
        """
        super().reset()
        for sampler in self.samplers.values():
            sampler.reset()

    def sample(self, fixtures=None, reference=None, on_top=True):
        """
        Sample from each placement initializer sequentially, in the order
        that they were appended.

        Args:
            fixtures (dict): dictionary of current object placements in the scene as well as any other relevant
                obstacles that should not be in contact with newly sampled objects. Used to make sure newly
                generated placements are valid. Should be object names mapped to (pos, quat, MujocoObject)

            reference (str or 3-tuple or None): if provided, sample relative placement. This will override each
                sampler's @reference argument if not already specified. Can either be a string, which
                corresponds to an existing object found in @fixtures, or a direct (x,y,z) value. If None, will sample
                relative to this sampler's `'reference_pos'` value.

            on_top (bool): if True, sample placement on top of the reference object. This will override each
                sampler's @on_top argument if not already specified. This corresponds to a sampled
                z-offset of the current sampled object's bottom_offset + the reference object's top_offset
                (if specified)

        Return:
            dict: dictionary of all object placements, mapping object_names to (pos, quat, obj), including the
                placements specified in @fixtures. Note quat is in (w,x,y,z) form

        Raises:
            RandomizationError: [Cannot place all objects]
        """
        # Standardize inputs
        placed_objects = {} if fixtures is None else copy(fixtures)

        # Iterate through all samplers to sample
        for sampler, s_args in zip(self.samplers.values(), self.sample_args.values()):
           
            # Pre-process sampler args {'reference', 'on_otp')
            if s_args is None:
                s_args = {}
           
            for arg_name, arg in zip(("reference", "on_top"), (reference, on_top)):
                if arg_name not in s_args:
                    s_args[arg_name] = arg
           
            # Run sampler: get (pos,quat,name) for each object
            new_placements = sampler.sample(fixtures=placed_objects, **s_args)
         
            # Update placements
            placed_objects.update(new_placements)

        return placed_objects<|MERGE_RESOLUTION|>--- conflicted
+++ resolved
@@ -149,9 +149,7 @@
         self.y_range        = y_range
         self.rotation       = rotation
         self.rotation_axis  = rotation_axis
-<<<<<<< HEAD
         self.z_offset_prob  = z_offset_prob
-=======
 
         super().__init__(
             name                            = name,
@@ -391,7 +389,6 @@
         self.y_range = y_range
         self.rotation = rotation
         self.rotation_axis = rotation_axis
->>>>>>> 66fa9730
 
         super().__init__(
             name                            = name,
@@ -417,12 +414,6 @@
         if self.ensure_object_boundary_in_range:
             minimum += object_horizontal_radius
             maximum -= object_horizontal_radius
-<<<<<<< HEAD
-
-        return np.random.uniform(low=minimum, high=maximum)
-
-    def _sample_y(self, object_horizontal_radius):
-=======
         
         if ( count == 0 ) or ( count == 2 ): # wall 0 or wall 2
             return np.random.uniform(low=minimum, high=maximum)
@@ -432,7 +423,6 @@
             return maximum
 
     def _sample_y(self, count, object_horizontal_radius):
->>>>>>> 66fa9730
         """
         Samples the y location for a given object
 
@@ -443,25 +433,16 @@
             float: sampled y position
         """
         minimum, maximum = self.y_range
-<<<<<<< HEAD
-        
-=======
-
->>>>>>> 66fa9730
         if self.ensure_object_boundary_in_range:
             minimum += object_horizontal_radius
             maximum -= object_horizontal_radius
 
-<<<<<<< HEAD
-        return np.random.uniform(low=minimum, high=maximum)
-=======
         if count == 0:  # wall 0
             return minimum
         elif count == 2:  # wall 3
             return maximum
         else:  # (count == 1) or (count == 2) , wall 1 or wall 3
             return np.random.uniform(low=minimum, high=maximum)
->>>>>>> 66fa9730
 
     def _sample_quat(self):
         """
@@ -526,28 +507,16 @@
 
         if reference is None:
             base_offset = self.reference_pos
-<<<<<<< HEAD
-        
-=======
-
->>>>>>> 66fa9730
         elif type(reference) is str:
             assert reference in placed_objects, "Invalid reference received. Current options are: {}, requested: {}" \
                 .format(placed_objects.keys(), reference)
 
             ref_pos, _, ref_obj = placed_objects[reference]
             base_offset = np.array(ref_pos)
-<<<<<<< HEAD
-            
+
             if on_top:
                 base_offset += np.array((0, 0, ref_obj.top_offset[-1]))
-        
-=======
-
-            if on_top:
-                base_offset += np.array((0, 0, ref_obj.top_offset[-1]))
-
->>>>>>> 66fa9730
+
         else:
             base_offset = np.array(reference)
             assert base_offset.shape[0] == 3, "Invalid reference received. Should be (x,y,z) 3-tuple, but got: {}" \
@@ -556,31 +525,6 @@
         # Sample pos and quat for all objects assigned to this sampler
         count = 0 # create counter
         for obj in self.mujoco_objects:
-<<<<<<< HEAD
-        
-            # First make sure the currently sampled object hasn't already been sampled
-            assert obj.name not in placed_objects, "Object '{}' has already been sampled!".format(obj.name)
-
-            horizontal_radius   = obj.horizontal_radius
-            bottom_offset       = obj.bottom_offset
-            success             = False
-
-            for i in range(100):  # 5000 retries
-                object_x = self._sample_x(horizontal_radius) + base_offset[0]
-                object_y = self._sample_y(horizontal_radius) + base_offset[1]
-
-                # Place the object in the air with z_offset with probability 
-                if self.np_random.uniform() < self.z_offset_prob:
-                    object_z = self.z_offset + base_offset[2]
-            
-                if on_top:
-                    object_z -= bottom_offset[-1] # subtract the negative bottom_offset equal to adding the top offset. 
-
-                # objects cannot overlap
-                location_valid = True
-            
-                # Once an xyz is computed for the object, make sure it does not collide with other objects. 
-=======
 
             # First make sure the currently sampled object hasn't already been sampled
             assert obj.name not in placed_objects, "Object '{}' has already been sampled!".format(obj.name)
@@ -602,22 +546,10 @@
                 location_valid = True
 
                 # Once an xyz is computed for the object, make sure it does not collide with other objects.
->>>>>>> 66fa9730
                 # TODO: does this assume objects are always facing up vs tripped over? It's possible the computations here will fall apart if the objects have a different orientaiton
                 if self.ensure_valid_placement:
                     for (x, y, z), _, other_obj in placed_objects.values():
                         if (
-<<<<<<< HEAD
-                            np.linalg.norm((object_x - x, object_y - y))                    # Compute the norm between current object and each of the other objects
-                            <= other_obj.horizontal_radius + horizontal_radius              # If the norm is less than the sum of the horizontal radius of both objects it means collision
-                        ) and (
-                            object_z - z <= other_obj.top_offset[-1] - bottom_offset[-1]    # ??
-                        ):
-                            location_valid = False
-                            #if location_valid is False:
-                                # print(f'Could find a location to place object {obj.name} without collision in the placement_sampler')
-                                # print(f'position is ({object_x},{object_y},{object_z}), norm is {np.linalg.norm((object_x - x, object_y - y))}, and the sum of horizontal raidii between the two objects is {other_obj.horizontal_radius + horizontal_radius}')
-=======
                                 np.linalg.norm((object_x - x,
                                                 object_y - y))  # Compute the norm between current object and each of the other objects
                                 <= other_obj.horizontal_radius + horizontal_radius
@@ -629,7 +561,6 @@
                             # if location_valid is False:
                             # print(f'Could find a location to place object {obj.name} without collision in the placement_sampler')
                             # print(f'position is ({object_x},{object_y},{object_z}), norm is {np.linalg.norm((object_x - x, object_y - y))}, and the sum of horizontal raidii between the two objects is {other_obj.horizontal_radius + horizontal_radius}')
->>>>>>> 66fa9730
                             break
 
                 if location_valid:
@@ -651,13 +582,6 @@
                 object_z += 0.10
                 quat = self._sample_quat()
                 pos = (object_x, object_y, object_z)
-<<<<<<< HEAD
-                placed_objects[obj.name] = (pos, quat, obj)   
-                # TODO: recheck validity of this position. Convert code segment starting with if self.ensure_valid_placement into a function and call here.
-                # if it failes then raise RandomizationError
-                #raise RandomizationError("Cannot place all objects ):")
-
-=======
                 placed_objects[obj.name] = (pos, quat, obj)
                 # TODO: recheck validity of this position. Convert code segment starting with if self.ensure_valid_placement into a function and call here.
                 # if it failes then raise RandomizationError
@@ -665,7 +589,6 @@
             count += 1 # add count, count = (0,2) = place in wall 1, wall 3 , otherwise wall 2, wall 4 
             count %= 4
         print(placed_objects)
->>>>>>> 66fa9730
         return placed_objects
 
 class robotUniformRandomSampler: #UniformRandomSampler):
