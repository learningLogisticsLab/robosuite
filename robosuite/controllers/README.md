# Controllers  
  Controllers are used to determine the type of high-level control over a given robot arm. While all arms are directly controlled via their joint torques, the inputted action space for a given environment can vary depending on the type of desired control. Below, a list of supported controllers and their respective action dimensions are listed.
| Controller Name |   Controller Type			| 			Action Dimension<br>(Gripper Not Included)    |  Format |  
| :-------------: | :-------------------: | :-------------------------------------------------: | :-----: |
<<<<<<< HEAD
| OSC_POSE     |   End Effector Position + Orientation via Operational Space Control | 6 | (x, y, z, i, j, k)    |  
| OSC_POSITION |   End Effector Position via Operational Space Control               | 3 | (x, y, z)             |  
| K_POSE      |   End Effector Position + Orientation via Inverse Kinematics        | 7 | (x, y, z, i, j, k, w) |
=======
| EE_OSC_POSE     |   Operational Space Control (Position + Orientation)   | 6 | (x, y, z, i, j, k)    |  
| EE_OSC_POSITION |   Operational Space Control (Position Only)            | 3 | (x, y, z)             |  
| EE_IK_POSE      |   Inverse Kinematics Control (Position + Orientation)  | 7 | (x, y, z, i, j, k, w) |
>>>>>>> ebe9f544
| JOINT_POSITION  |   Joint Position                                                    | n | n robot joints        |  
| JOINT_VELOCITY  |   Joint Velocity                                                    | n | n robot joints        |  
| JOINT_TORQUE    |   Joint Torque                                                      | n | n robot joints        |  

When using any position-based control (OSC, IK, or Joint-Position controllers), inputted actions are, by default,
interpreted as delta values from the current state.

Rotations using the IK controller are interpreted as delta rotations from the current end effector orientation in the
form of quaternions (i,j,k,w). Note that the rotation axes are taken relative to the end effector origin, NOT the global
world coordinate frame!

Rotations using the OSC (Pose) controller are interpreted as delta rotations from the current end effector orientation
in the form of exponential coordinates (i,j,k) -- that is, a three-dimensional vector that compresses axis-angle form
into angle * axis. Note that the rotation axes are taken relative to the global world coordinate frame.

## Configurations
The [config directory](config) provides a set of default configuration files that hold default examples of parameters relevant to individual controllers. Note that when creating your controller config templates of a certain type of controller, the listed parameters in the default example are required and should be specified accordingly.

Note: Each robot ([Sawyer](config/default_sawyer.json), [Panda](config/default_panda.json), [Baxter](config/default_baxter.json)) has its own default controller configuration which is called by default unless a [different controller config](#using-a-custom-controller-configuration) is called.

Below, a brief overview and description of each subset of controller parameters are shown:

#### Controller Settings  
* `type`: Type of controller to control. Can be `OSC_POSE`, `OSC_POSITION`, `IK_POSE`, `JOINT_POSITION`, `JOINT_VELOCITY`, or `JOINT_TORQUE`
* `interpolation`: If not `null`, specified type of interpolation to use between desired actions. Currently only `linear` is supported. 
* `{...}_limits`: Limits for that specific controller. E.g.: for a `JOINT_POSITION`, the relevant limits are its joint positions, `qpos_limits` . Can be either a 2-element list (same min/max limits across entire relevant space), or a list of lists (specific limits for each component)
* `ik_{pos, ori}_limit`: Only applicable for IK controller. Limits the magnitude of the desired relative change in position / orientation.
* `{input,output}_{min,max}`: Scaling ranges for mapping action space inputs into controller inputs. Settings these limits will automatically clip the action space input to be within the `input_{min,max}` before mapping the requested value into the specified `output_{min,max}` range. Can be either a scalar (same limits across entire action space), or a list (specific limits for each action component)
* `kp, kv`: Where relevant, specifies the positional / velocity gain for the controller. Can be either be a scalar (same value for all robot joints), or a list (specific values for each joint)
* `damping`: Where relevant, specifies the damping constant for the controller.
* `impedance_mode`: For impedance-based controllers (`OSC_*`, `JOINT_POSITION`), determines the impedance mode for the controller. Can be `fixed`, `variable`, or `variable_kp`.
* `kp_limits, damping_limits`: Only relevant if `impedance_mode` is set to `variable` or `variable_kp`. Sets the limits for the resulting action space for variable impedance gains.
* `control_delta`: Only relevant for `OSC_POSE` or `OSC_POSITION` controllers. `true` interprets input actions as delta values from the current robot end effector position. Otherwise, assumed to be absolute (global) values
* `uncouple_pos_ori`: Only relevant for `OSC_POSE`. `true` decouples the desired position and orientation torques when executing the controller

## Using a Custom Controller Configuration
A custom controller other than the environment defaults (which are normally are `JOINT_VELOCITY` configurations specified for each robot) can be used by simply creating a new config (`.json`) file with the relevant parameters as specified above. All robosuite environments have an optional `controller_config` argument that can be used to pass in specific controller settings. Note that this is expected to be a `dict`, so the new configuration must be read in and parsed as a `dict` before passing it during the environment `robosuite.make(...)` call. A brief example script showing how to import a custom controller configuration is shown below.

```python
import robosuite as suite
from robosuite.controllers import load_controller_config

# Path to config file
controller_fpath = `/your/custom/config/filepath/here/filename.json`

# Import the file as a dict
config = load_controller_config(custom_fpath=controller_fpath)

# Create environment
env = suite.make("PandaLift", controller_config=config, ... )
```

Alternatively, you can load a default controller with the following substitution, where `controller_name` is one of acceptable controller `type` strings:
```python
config = load_controller_config(default_controller=controller_name)
```<|MERGE_RESOLUTION|>--- conflicted
+++ resolved
@@ -2,15 +2,9 @@
   Controllers are used to determine the type of high-level control over a given robot arm. While all arms are directly controlled via their joint torques, the inputted action space for a given environment can vary depending on the type of desired control. Below, a list of supported controllers and their respective action dimensions are listed.
 | Controller Name |   Controller Type			| 			Action Dimension<br>(Gripper Not Included)    |  Format |  
 | :-------------: | :-------------------: | :-------------------------------------------------: | :-----: |
-<<<<<<< HEAD
-| OSC_POSE     |   End Effector Position + Orientation via Operational Space Control | 6 | (x, y, z, i, j, k)    |  
-| OSC_POSITION |   End Effector Position via Operational Space Control               | 3 | (x, y, z)             |  
-| K_POSE      |   End Effector Position + Orientation via Inverse Kinematics        | 7 | (x, y, z, i, j, k, w) |
-=======
-| EE_OSC_POSE     |   Operational Space Control (Position + Orientation)   | 6 | (x, y, z, i, j, k)    |  
-| EE_OSC_POSITION |   Operational Space Control (Position Only)            | 3 | (x, y, z)             |  
-| EE_IK_POSE      |   Inverse Kinematics Control (Position + Orientation)  | 7 | (x, y, z, i, j, k, w) |
->>>>>>> ebe9f544
+| OSC_POSE        |   Operational Space Control (Position + Orientation)   | 6 | (x, y, z, i, j, k)    |  
+| OSC_POSITION    |   Operational Space Control (Position Only)            | 3 | (x, y, z)             |  
+| IK_POSE         |   Inverse Kinematics Control (Position + Orientation)  | 7 | (x, y, z, i, j, k, w) |
 | JOINT_POSITION  |   Joint Position                                                    | n | n robot joints        |  
 | JOINT_VELOCITY  |   Joint Velocity                                                    | n | n robot joints        |  
 | JOINT_TORQUE    |   Joint Torque                                                      | n | n robot joints        |  
