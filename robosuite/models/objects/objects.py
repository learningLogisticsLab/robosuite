import copy
from copy import deepcopy
import xml.etree.ElementTree as ET

import robosuite.utils.macros as macros
from robosuite.models.base import MujocoXML, MujocoModel
from robosuite.utils.mjcf_utils import string_to_array, array_to_string, CustomMaterial, OBJECT_COLLISION_COLOR,\
                                       sort_elements, new_joint, add_prefix, add_material, find_elements


# Dict mapping geom type string keywords to group number
GEOMTYPE2GROUP = {
    "collision": {0},                 # If we want to use a geom for physics, but NOT visualize
    "visual": {1},                    # If we want to use a geom for visualization, but NOT physics
    "all": {0, 1},                    # If we want to use a geom for BOTH physics + visualization
}

GEOM_GROUPS = GEOMTYPE2GROUP.keys()


class MujocoObject(MujocoModel):
    """
    Base class for all objects.

    We use Mujoco Objects to implement all objects that:

        1) may appear for multiple times in a task
        2) can be swapped between different tasks

    Typical methods return copy so the caller can all joints/attributes as wanted

    Args:
        obj_type (str): Geom elements to generate / extract for this object. Must be one of:

            :`'collision'`: Only collision geoms are returned (this corresponds to group 0 geoms)
            :`'visual'`: Only visual geoms are returned (this corresponds to group 1 geoms)
            :`'all'`: All geoms are returned

        duplicate_collision_geoms (bool): If set, will guarantee that each collision geom has a
            visual geom copy

    """

    def __init__(self, obj_type="all", duplicate_collision_geoms=True):
        super().__init__()
        self.asset = ET.Element("asset")
        assert obj_type in GEOM_GROUPS, "object type must be one in {}, got: {} instead.".format(GEOM_GROUPS, obj_type)
        self.obj_type = obj_type
        self.duplicate_collision_geoms = duplicate_collision_geoms

        # Attributes that should be filled in within the subclass
        self._name = None
        self._obj = None

        # Attributes that are auto-filled by _get_object_properties call
        self._root_body = None
        self._bodies = None
        self._joints = None
        self._actuators = None
        self._sites = None
        self._contact_geoms = None
        self._visual_geoms = None

    def merge_assets(self, other):
        """
        Merges @other's assets in a custom logic.

        Args:
            other (MujocoXML or MujocoObject): other xml file whose assets will be merged into this one
        """
        for asset in other.asset:
            if find_elements(root=self.asset, tags=asset.tag,
                             attribs={"name": asset.get("name")}, return_first=True) is None:
                self.asset.append(asset)

    def get_obj(self):
        """
        Returns the generated / extracted object, in XML ElementTree form.

        Returns:
            ET.Element: Object in XML form.
        """
        assert self._obj is not None, "Object XML tree has not been generated yet!"
        return self._obj

    def exclude_from_prefixing(self, inp):
        """
        A function that should take in either an ET.Element or its attribute (str) and return either True or False,
        determining whether the corresponding name / str to @inp should have naming_prefix added to it.
        Must be defined by subclass.

        Args:
            inp (ET.Element or str): Element or its attribute to check for prefixing.

        Returns:
            bool: True if we should exclude the associated name(s) with @inp from being prefixed with naming_prefix
        """
        raise NotImplementedError

    def _get_object_subtree(self):

        """
        Returns a ET.Element
        It is a <body/> subtree that defines all collision and / or visualization related fields
        of this object.
        Return should be a copy.
        Must be defined by subclass.

        Returns:
            ET.Element: body
        """
        raise NotImplementedError

    def _get_object_properties(self):
        """
        Helper function to extract relevant object properties (bodies, joints, contact/visual geoms, etc...) from this
        object's XML tree. Assumes the self._obj attribute has already been filled.
        """
        # Parse element tree to get all relevant bodies, joints, actuators, and geom groups
        _elements = sort_elements(root=self.get_obj())
        assert len(_elements["root_body"]) == 1, "Invalid number of root bodies found for robot model. Expected 1," \
                                                 "got {}".format(len(_elements["root_body"]))
        _elements["root_body"] = _elements["root_body"][0]
        _elements["bodies"] = [_elements["root_body"]] + _elements["bodies"] if "bodies" in _elements else \
                              [_elements["root_body"]]
        self._root_body = _elements["root_body"].get("name")
        self._bodies = [e.get("name") for e in _elements.get("bodies", [])]
        self._joints = [e.get("name") for e in _elements.get("joints", [])]
        self._actuators = [e.get("name") for e in _elements.get("actuators", [])]
        self._sites = [e.get("name") for e in _elements.get("sites", [])]
        self._sensors = [e.get("name") for e in _elements.get("sensors", [])]
        self._contact_geoms = [e.get("name") for e in _elements.get("contact_geoms", [])]
        self._visual_geoms = [e.get("name") for e in _elements.get("visual_geoms", [])]

        # Add default materials if we're using domain randomization
        if macros.USING_INSTANCE_RANDOMIZATION:
            tex_element, mat_element, _, used = add_material(root=self.get_obj(), naming_prefix=self.naming_prefix)
            # Only add the material / texture if they were actually used
            if used:
                self.asset.append(tex_element)
                self.asset.append(mat_element)

        # Add prefix to all elements
        add_prefix(root=self.get_obj(), prefix=self.naming_prefix, exclude=self.exclude_from_prefixing)

    @property
    def name(self):
        return self._name

    @property
    def naming_prefix(self):
        return "{}_".format(self.name)

    @property
    def root_body(self):
        return self.correct_naming(self._root_body)

    @property
    def bodies(self):
        return self.correct_naming(self._bodies)

    @property
    def joints(self):
        return self.correct_naming(self._joints)

    @property
    def actuators(self):
        return self.correct_naming(self._actuators)

    @property
    def sites(self):
        return self.correct_naming(self._sites)

    @property
    def sensors(self):
        return self.correct_naming(self._sensors)

    @property
    def contact_geoms(self):
        return self.correct_naming(self._contact_geoms)

    @property
    def visual_geoms(self):
        return self.correct_naming(self._visual_geoms)

    @property
    def important_geoms(self):
        """
        Returns:
             dict: (Default is no important geoms; i.e.: empty dict)
        """
        return {}

    @property
    def important_sites(self):
        """
        Returns:
            dict:

                :`obj`: Object default site
        """
        return {"obj": self.naming_prefix + "default_site"}

    @property
    def important_sensors(self):
        """
        Returns:
            dict: (Default is no sensors; i.e.: empty dict)
        """
        return {}

    @property
    def bottom_offset(self):
        """
        Returns vector from model root body to model bottom.
        Useful for, e.g. placing models on a surface.
        Must be defined by subclass.

        Returns:
            np.array: (dx, dy, dz) offset vector
        """
        raise NotImplementedError

    @property
    def top_offset(self):
        """
        Returns vector from model root body to model top.
        Useful for, e.g. placing models on a surface.
        Must be defined by subclass.

        Returns:
            np.array: (dx, dy, dz) offset vector
        """
        raise NotImplementedError

    @property
    def horizontal_radius(self):
        """
        Returns maximum distance from model root body to any radial point of the model.

        Helps us put models programmatically without them flying away due to a huge initial contact force.
        Must be defined by subclass.

        Returns:
            float: radius
        """
        raise NotImplementedError

    @property
    def vertical_radius(self):
        """
        Returns maximum distance from model root body to the highest vertical point of the model.

        Helps us put models programmatically without them flying away due to a huge initial contact force.
        Must be defined by subclass.

        Returns:
            float: radius
        """
        raise NotImplementedError

    @property
    def x_radius(self):
        """
<<<<<<< HEAD
        Returns x in (x,y,z) format where x refers to the position in mujoco @ excel database.

        Added to encode object orientation when performing computations. if x > y, then object  is wider.
=======
        Returns x in (x,y,z) format where x refers to the position in mujoco & excel database.

        Added to encode object orientation when performing computations. if x > y, then object is wider.
>>>>>>> b73d00e8
        """
        raise NotImplementedError

    @property
    def y_radius(self):
        """
<<<<<<< HEAD
        Returns y in (x,y,z) format where y refers to the position in mujoco @ excel database.

        Added to encode object orientation when performing computations. if x > y, then object  is wider.
=======
        Returns y in (x,y,z) format where y refers to the position in mujoco & excel database.

        Added to encode object orientation when performing computations. if x > y, then object is wider.
>>>>>>> b73d00e8
        """
        raise NotImplementedError

    @staticmethod
    def get_site_attrib_template():
        """
        Returns attribs of spherical site used to mark body origin

        Returns:
            dict: Dictionary of default site attributes
        """
        return {
            "pos": "0 0 0",
            "size": "0.002 0.002 0.002",
            "rgba": "1 0 0 1",
            "type": "sphere",
            "group": "0",
        }

    @staticmethod
    def get_joint_attrib_template():
        """
        Returns attribs of free joint

        Returns:
            dict: Dictionary of default joint attributes
        """
        return {
            "type": "free",
        }


class MujocoXMLObject(MujocoObject, MujocoXML):
    """
    MujocoObjects that are loaded from xml files (by default, inherit all properties (e.g.: name)
    from MujocoObject class first!)

    Args:
        fname (str): XML File path

        name (str): Name of this MujocoXMLObject

        joints (None or str or list of dict): each dictionary corresponds to a joint that will be created for this
            object. The dictionary should specify the joint attributes (type, pos, etc.) according to the MuJoCo xml
            specification. If "default", a single free-joint will be automatically generated. If None, no joints will
            be created.

        obj_type (str): Geom elements to generate / extract for this object. Must be one of:

            :`'collision'`: Only collision geoms are returned (this corresponds to group 0 geoms)
            :`'visual'`: Only visual geoms are returned (this corresponds to group 1 geoms)
            :`'all'`: All geoms are returned

        duplicate_collision_geoms (bool): If set, will guarantee that each collision geom has a
            visual geom copy
    """

    def __init__(self, fname, name, joints="default", obj_type="all", duplicate_collision_geoms=True):
        MujocoXML.__init__(self, fname)
        # Set obj type and duplicate args
        assert obj_type in GEOM_GROUPS, "object type must be one in {}, got: {} instead.".format(GEOM_GROUPS, obj_type)
        self.obj_type = obj_type
        self.duplicate_collision_geoms = duplicate_collision_geoms

        # Set name
        self._name = name

        # joints for this object
        if joints == "default":
            self.joint_specs = [self.get_joint_attrib_template()]  # default free joint
        elif joints is None:
            self.joint_specs = []
        else:
            self.joint_specs = joints

        # Make sure all joints have names!
        for i, joint_spec in enumerate(self.joint_specs):
            if "name" not in joint_spec:
                joint_spec["name"] = "joint{}".format(i)

        # Lastly, parse XML tree appropriately
        self._obj = self._get_object_subtree()

        # Extract the appropriate private attributes for this
        self._get_object_properties()

    def _get_object_subtree(self):
        # Parse object
        obj = copy.deepcopy(self.worldbody.find("./body/body[@name='object']"))
        # Rename this top level object body (will have self.naming_prefix added later)
        obj.attrib["name"] = "main"
        # Get all geom_pairs in this tree
        geom_pairs = self._get_geoms(obj)

        # Define a temp function so we don't duplicate so much code
        obj_type = self.obj_type

        def _should_keep(el):
            return int(el.get("group")) in GEOMTYPE2GROUP[obj_type]

        # Loop through each of these pairs and modify them according to @elements arg
        for i, (parent, element) in enumerate(geom_pairs):
            # Delete non-relevant geoms and rename remaining ones
            if not _should_keep(element):
                parent.remove(element)
            else:
                g_name = element.get("name")
                g_name = g_name if g_name is not None else f"g{i}"
                element.set("name", g_name)
                # Also optionally duplicate collision geoms if requested (and this is a collision geom)
                if self.duplicate_collision_geoms and element.get("group") in {None, "0"}:
                    parent.append(self._duplicate_visual_from_collision(element))
                    # Also manually set the visual appearances to the original collision model
                    element.set("rgba", array_to_string(OBJECT_COLLISION_COLOR))
                    if element.get("material") is not None:
                        del element.attrib["material"]
        # add joint(s)
        for joint_spec in self.joint_specs:
            obj.append(new_joint(**joint_spec))
        # Lastly, add a site for this object
        template = self.get_site_attrib_template()
        template["rgba"] = "1 0 0 0"
        template["name"] = "default_site"
        obj.append(ET.Element("site", attrib=template))

        return obj

    def exclude_from_prefixing(self, inp):
        """
        By default, don't exclude any from being prefixed
        """
        return False

    def _get_object_properties(self):
        """
        Extends the base class method to also add prefixes to all bodies in this object
        """
        super()._get_object_properties()
        add_prefix(root=self.root, prefix=self.naming_prefix, exclude=self.exclude_from_prefixing)

    @staticmethod
    def _duplicate_visual_from_collision(element):
        """
        Helper function to duplicate a geom element to be a visual element. Namely, this corresponds to the
        following attribute requirements: group=1, conaffinity/contype=0, no mass, name appended with "_visual"

        Args:
            element (ET.Element): element to duplicate as a visual geom

        Returns:
            element (ET.Element): duplicated element
        """
        # Copy element
        vis_element = deepcopy(element)
        # Modify for visual-specific attributes (group=1, conaffinity/contype=0, no mass, update name)
        vis_element.set("group", "1")
        vis_element.set("conaffinity", "0")
        vis_element.set("contype", "0")
        vis_element.set("mass", "1e-8")
        vis_element.set("name", vis_element.get("name") + "_visual")
        return vis_element

    def _get_geoms(self, root, _parent=None):
        """
        Helper function to recursively search through element tree starting at @root and returns
        a list of (parent, child) tuples where the child is a geom element

        Args:
            root (ET.Element): Root of xml element tree to start recursively searching through
            _parent (ET.Element): Parent of the root element tree. Should not be used externally; only set
                during the recursive call

        Returns:
            list: array of (parent, child) tuples where the child element is a geom type
        """
        # Initialize return array
        geom_pairs = []
        # If the parent exists and this is a geom element, we add this current (parent, element) combo to the output
        if _parent is not None and root.tag == "geom":
            geom_pairs.append((_parent, root))
        # Loop through all children elements recursively and add to pairs
        for child in root:
            geom_pairs += self._get_geoms(child, _parent=root)
        # Return all found pairs
        return geom_pairs

    @property
    def bottom_offset(self):
        bottom_site = self.worldbody.find("./body/site[@name='{}bottom_site']".format(self.naming_prefix))
        return string_to_array(bottom_site.get("pos"))

    @property
    def top_offset(self):
        top_site = self.worldbody.find("./body/site[@name='{}top_site']".format(self.naming_prefix))
        return string_to_array(top_site.get("pos"))

    @property
    def horizontal_radius(self):
        horizontal_radius_site = self.worldbody.find(
            "./body/site[@name='{}horizontal_radius_site']".format(self.naming_prefix)
        )
        return max(string_to_array(horizontal_radius_site.get("pos"))[0],
                   string_to_array(horizontal_radius_site.get("pos"))[1])

    @property
    def vertical_radius(self):
        vertical_radius_site = self.worldbody.find(
            "./body/site[@name='{}vertical_radius_site']".format(self.naming_prefix)
        )
        return string_to_array(vertical_radius_site.get("pos"))[2]

    @property
    def x_radius(self):
        horizontal_radius_site = self.worldbody.find(
            "./body/site[@name='{}horizontal_radius_site']".format(self.naming_prefix)
        )
        return string_to_array(horizontal_radius_site.get("pos"))[0]

    @property
    def y_radius(self):
        horizontal_radius_site = self.worldbody.find(
            "./body/site[@name='{}horizontal_radius_site']".format(self.naming_prefix)
        )
        return string_to_array(horizontal_radius_site.get("pos"))[1]


class MujocoGeneratedObject(MujocoObject):
    """
    Base class for all procedurally generated objects.

    Args:
        obj_type (str): Geom elements to generate / extract for this object. Must be one of:

            :`'collision'`: Only collision geoms are returned (this corresponds to group 0 geoms)
            :`'visual'`: Only visual geoms are returned (this corresponds to group 1 geoms)
            :`'all'`: All geoms are returned

        duplicate_collision_geoms (bool): If set, will guarantee that each collision geom has a
            visual geom copy
    """

    def __init__(self, obj_type="all", duplicate_collision_geoms=True):
        super().__init__(obj_type=obj_type, duplicate_collision_geoms=duplicate_collision_geoms)

        # Store common material names so we don't add prefixes to them
        self.shared_materials = set()
        self.shared_textures = set()

    def sanity_check(self):
        """
        Checks if data provided makes sense.
        Called in __init__()
        For subclasses to inherit from
        """
        pass

    @staticmethod
    def get_collision_attrib_template():
        """
        Generates template with collision attributes for a given geom

        Returns:
            dict: Initial template with `'pos'` and `'group'` already specified
        """
        return {"group": "0", "rgba": array_to_string(OBJECT_COLLISION_COLOR)}

    @staticmethod
    def get_visual_attrib_template():
        """
        Generates template with visual attributes for a given geom

        Returns:
            dict: Initial template with `'conaffinity'`, `'contype'`, and `'group'` already specified
        """
        return {"conaffinity": "0", "contype": "0", "mass": "1e-8", "group": "1"}

    def append_material(self, material):
        """
        Adds a new texture / material combination to the assets subtree of this XML
        Input is expected to be a CustomMaterial object

        See http://www.mujoco.org/book/XMLreference.html#asset for specific details on attributes expected for
        Mujoco texture / material tags, respectively

        Note that the "file" attribute for the "texture" tag should be specified relative to the textures directory
        located in robosuite/models/assets/textures/

        Args:
            material (CustomMaterial): Material to add to this object
        """
        # First check if asset attribute exists; if not, define the asset attribute
        if not hasattr(self, "asset"):
            self.asset = ET.Element("asset")
        # If the material name is not in shared materials, add this to our assets
        if material.name not in self.shared_materials:
            self.asset.append(ET.Element("texture", attrib=material.tex_attrib))
            self.asset.append(ET.Element("material", attrib=material.mat_attrib))
        # Add this material name to shared materials if it should be shared
        if material.shared:
            self.shared_materials.add(material.name)
            self.shared_textures.add(material.tex_attrib["name"])
        # Update prefix for assets
        add_prefix(root=self.asset, prefix=self.naming_prefix, exclude=self.exclude_from_prefixing)

    def exclude_from_prefixing(self, inp):
        """
        Exclude all shared materials and their associated names from being prefixed.

        Args:
            inp (ET.Element or str): Element or its attribute to check for prefixing.

        Returns:
            bool: True if we should exclude the associated name(s) with @inp from being prefixed with naming_prefix
        """
        # Automatically return False if this is not of type "str"
        if type(inp) is not str:
            return False
        # Only return True if the string matches the name of a common material
        return True if inp in self.shared_materials or inp in self.shared_textures else False

    # Methods that still need to be defined by subclass
    def _get_object_subtree(self):
        raise NotImplementedError

    def bottom_offset(self):
        raise NotImplementedError

    def top_offset(self):
        raise NotImplementedError

    def horizontal_radius(self):
        raise NotImplementedError
    
    def vertical_radius(self):
        raise NotImplementedError

    def x_radius(self):
        raise NotImplementedError

    def y_radius(self):
        raise NotImplementedError<|MERGE_RESOLUTION|>--- conflicted
+++ resolved
@@ -262,30 +262,18 @@
     @property
     def x_radius(self):
         """
-<<<<<<< HEAD
-        Returns x in (x,y,z) format where x refers to the position in mujoco @ excel database.
-
-        Added to encode object orientation when performing computations. if x > y, then object  is wider.
-=======
         Returns x in (x,y,z) format where x refers to the position in mujoco & excel database.
 
         Added to encode object orientation when performing computations. if x > y, then object is wider.
->>>>>>> b73d00e8
         """
         raise NotImplementedError
 
     @property
     def y_radius(self):
         """
-<<<<<<< HEAD
-        Returns y in (x,y,z) format where y refers to the position in mujoco @ excel database.
-
-        Added to encode object orientation when performing computations. if x > y, then object  is wider.
-=======
         Returns y in (x,y,z) format where y refers to the position in mujoco & excel database.
 
         Added to encode object orientation when performing computations. if x > y, then object is wider.
->>>>>>> b73d00e8
         """
         raise NotImplementedError
 
