from collections import OrderedDict
from mujoco_py import MjSim, MjRenderContextOffscreen
from mujoco_py import load_model_from_xml

from robosuite.utils import SimulationError, XMLError, MujocoPyRenderer
import robosuite.utils.macros as macros
from robosuite.models.base import MujocoModel

import numpy as np

REGISTERED_ENVS = {}
picking_dict = {}

# See rlkit/util/arguments.py to match options for class registration names
MAX_OBJ         = 10  # max num of objects
MAX_NRB         = 3   # max num of relational blocks (meesage passin)
MAX_NQH         = 1   # max num of number of query heads
REWARDS         = ["dense", "sparse", "incremental"]
OBS_TYPE        = ["dictstate", "dictimage", "np"]
RESET_STRATEGY  = ['jumbled', 'wall', 'stacked', 'random']


def register_env(target_class):

    #-------------------------------------------------------------
    # Class Name Registration 
    #-------------------------------------------------------------
    # - Gives you the ability to create different class names, for the same type of class. 
    # - Useful in curriculum learning to distinguish class properties from name. 
    # - We store the different names in the REGISTERED_ENVS dictionary, with its value as the target_class.
    #
    # - Class name variables are hand formatted here. But must make sure that they agree with variables in rlkit/util/arguments.py as well as those in 3 other locations:
    #       1. env_name in DRL algo (i.e. rlkit-relational/rlkit/util/arguments.py/get_expl_env_kwargs:env_name)
    #       2. Replay learned policy (i.e. rlkit-relational/scripts/sim_goal_conditioned_policy.py in the suite.make() line.)
    #       3. In curriculum learning (i.e. rlkit-relational/examplers/relationalrl/train_sequentialtransfer.py:exp_prefix)
    #-------------------------------------------------------------
    if target_class.__name__ == 'Picking':
        for prev_objs in range(1, MAX_OBJ+1):                                       # loaded objs
            for objs in range(1, MAX_OBJ+1):                                        # loaded objs
                for prev_num_blocks in range(1, MAX_OBJ+1):                         # modeled objects
                    for num_blocks in range(1, MAX_OBJ+1):                          # modeled objects
                        for num_relational_blocks in list(range(1,MAX_NRB+1)):      # currently only testin with 3 relational blocks (message passing)
                            for num_query_heads in list(range(1,MAX_NQH+1)):        # number of query heads (multi-head attention) currently fixed at 1
                                for reward in REWARDS:  
                                    for obs_type in OBS_TYPE: 
                                        for object_reset_strategy in RESET_STRATEGY:

                                            # Generate the class name 
                                            className = F"picking_{objs}objs_{num_blocks}model_{num_relational_blocks}nrb_{num_query_heads}nqh_{reward}Rew_{obs_type}Obs_{object_reset_strategy}Strat"
                                            REGISTERED_ENVS[className] = target_class

                                            # Sequential Transfer variations
                                            className = F"seqTransf_{prev_objs}prevObjs_{prev_num_blocks}prevModel_{className}"
                                            REGISTERED_ENVS[className] = target_class
    else:
        REGISTERED_ENVS[target_class.__name__] = target_class


def make(env_name, *args, **kwargs):
    """
    Instantiates a robosuite environment.

    This method attempts to mirror the equivalent functionality of gym.make in a somewhat sloppy way.

    Args:
        env_name (str): Name of the robosuite environment to initialize
        *args: Additional arguments to pass to the specific environment class initializer
        **kwargs: Additional arguments to pass to the specific environment class initializer

    Returns:
        MujocoEnv: Desired robosuite environment

    Raises:
        Exception: [Invalid environment name]
    """
    if env_name not in REGISTERED_ENVS:
        raise Exception(
            "Environment {} not found. Make sure it is a registered environment among: {}".format(
                env_name, ", ".join(REGISTERED_ENVS)
            )
        )

    # Return class objected encoded by the class name:
    return REGISTERED_ENVS[env_name](*args, **kwargs) # CALLS registered class constructor and RETURNS env object


class EnvMeta(type):
    """
    Metaclass: allows the customization to create type's. In our case, we will assign env names with our class types. For registering environments. See more: https://realpython.com/python-metaclasses/
    - __new__ method is customized: adds _unregistered_envs and calls global registered_env to add to global dict REGISTERED_ENVS with new name/class type.
    """

    def __new__(meta, name, bases, class_dict):
        cls = super().__new__(meta, name, bases, class_dict)    # Same as default new method. 

        # List all environments that should not be registered here.
        _unregistered_envs = ["MujocoEnv", "RobotEnv", "ManipulationEnv", "SingleArmEnv", "TwoArmEnv"]

        # If prefer a simple class name instead of the registered permutations above, can activate this. 
        # Also, try to save this class_dict to enable pickling by using it during the setting of picking.Picking.def __getnewargs_ex__(self):
        # TODO: or should we do something like setattr to make it an attribute of the class and access it in a child class?
        if name == 'Picking':            
            picking_dict['picking_dict'] = class_dict

        # For new classes that are not part of core classes in robosuite, add them to the REGISTERED_ENVS dictionary with the class's name as key and class instance as value
        if cls.__name__ not in _unregistered_envs:
            register_env(cls)                                   # Register the new class
        return cls


class MujocoEnv(metaclass=EnvMeta):
    """
    Initializes a Mujoco Environment.

    Args:
        has_renderer (bool): If true, render the simulation state in
            a viewer instead of headless mode.

        has_offscreen_renderer (bool): True if using off-screen rendering.

        render_camera (str): Name of camera to render if `has_renderer` is True. Setting this value to 'None'
            will result in the default angle being applied, which is useful as it can be dragged / panned by
            the user using the mouse

        render_collision_mesh (bool): True if rendering collision meshes
            in camera. False otherwise.

        render_visual_mesh (bool): True if rendering visual meshes
            in camera. False otherwise.

        render_gpu_device_id (int): corresponds to the GPU device id to use for offscreen rendering.
            Defaults to -1, in which case the device will be inferred from environment variables
            (GPUS or CUDA_VISIBLE_DEVICES).

        control_freq (float): how many control signals to receive
            in every simulated second. This sets the amount of simulation time
            that passes between every action input.

        horizon (int): Every episode lasts for exactly @horizon timesteps.

        ignore_done (bool): True if never terminating the environment (ignore @horizon).

        hard_reset (bool): If True, re-loads model, sim, and render object upon a reset call, else,
            only calls sim.reset and resets all robosuite-internal variables

    Raises:
        ValueError: [Invalid renderer selection]
    """

    def __init__(
        self,

        control_freq            = 20,

        horizon                 = 1000,
        ignore_done             = False,
        hard_reset              = True,

        has_renderer            = False,
        has_offscreen_renderer  = True,
        render_camera           = "frontview",
        render_collision_mesh   = False,
        render_visual_mesh      = True,
        render_gpu_device_id    = -1,      

        run_speed               = 1  
    ):
        # First, verify that both the on- and off-screen renderers are not being used simultaneously
        if has_renderer is True and has_offscreen_renderer is True:
            raise ValueError("the onscreen and offscreen renderers cannot be used simultaneously.")

        # Rendering-specific attributes
        self.has_renderer           = has_renderer
        self.has_offscreen_renderer = has_offscreen_renderer
        self.render_camera          = render_camera
        self.render_collision_mesh  = render_collision_mesh
        self.render_visual_mesh     = render_visual_mesh
        self.render_gpu_device_id   = render_gpu_device_id
        self.viewer                 = None
        self.run_speed              = run_speed

        # Simulation-specific attributes
        self._observables           = {}                # Maps observable names to observable objects
        self._obs_cache             = {}                # Maps observable names to pre-/partially-computed observable values
        
        self.control_freq           = control_freq
        self.control_timestep       = None

        self.horizon                = horizon
        self.ignore_done            = ignore_done
        self.hard_reset             = hard_reset

        self._model_postprocessor   = None              # Function to post-process model after load_model() call
        self.model                  = None
        
        self.cur_time               = None
        self.model_timestep         = None
        self.deterministic_reset    = False             # Whether to add randomized resetting of objects / robot joints

        # Load the model. Yields self.model for task.
        self._load_model()

        # Post-process model
        self._postprocess_model()

        # Initialize the simulation: yields self.sim from mjsim object built from model
        self._initialize_sim()

        # Run all further internal (re-)initialization/resets required
        self._reset_internal()

        # Load observables
        self._observables = self._setup_observables()

    def initialize_time(self, control_freq):
        """
        Initializes the time constants used for simulation.

        Args:
            control_freq (float): Hz rate to run control loop at within the simulation
        """
        self.cur_time = 0
        self.model_timestep = macros.SIMULATION_TIMESTEP

        if self.model_timestep <= 0:
            raise ValueError("Invalid simulation timestep defined!")

        self.control_freq = control_freq

        if control_freq <= 0:
            raise SimulationError("Control frequency {} is invalid".format(control_freq))
        
        self.control_timestep = 1. / control_freq

    def set_model_postprocessor(self, postprocessor):
        """
        Sets the post-processor function that self.model will be passed to after load_model() is called during resets.

        Args:
            postprocessor (None or function): If set, postprocessing method should take in a Task-based instance and
                return no arguments.
        """
        self._model_postprocessor = postprocessor

    def _load_model(self):
        """Loads an xml model, puts it in self.model"""
        pass

    def _postprocess_model(self):
        """
        Post-processes model after load_model() call. Useful for external objects (e.g.: wrappers) to
        be able to modify the sim model before it is actually loaded into the simulation
        """
        if self._model_postprocessor is not None:
            self._model_postprocessor(self.model)

    def _setup_references(self):
        """
        Sets up references to important components. A reference is typically an
        index or a list of indices that point to the corresponding elements
        in a flatten array, which is how MuJoCo stores physical simulation data.
        """
        # Setup mappings from model to IDs
        self.model.generate_id_mappings(sim=self.sim)

    def _setup_observables(self):
        """
        Sets up observables to be used for this environment.

        Returns:
            OrderedDict: Dictionary mapping observable names to its corresponding Observable object
        """
        return OrderedDict()

    def _initialize_sim(self, xml_string=None):
        """
        Creates a MjSim object and stores it in self.sim. If @xml_string is specified, the MjSim object will be created
        from the specified xml_string. Else, it will pull from self.model to instantiate the simulation

        Args:
            xml_string (str): If specified, creates MjSim object from this filepath
        """
        # if we have an xml string, use that to create the sim. Otherwise, use the local model
        self.mjpy_model = load_model_from_xml(xml_string) if xml_string else self.model.get_model(mode="mujoco_py")

        # Create the simulation instance and run a single step to make sure changes have propagated through sim state
        self.sim = MjSim(self.mjpy_model)
        self.sim.forward()

        # Setup sim time based on control frequency
        self.initialize_time(self.control_freq)

    def reset(self):
        """
        Resets simulation.
        
        1) Hard reset reloads everything from the xml model. 
        2) Also observables (joint_pos/vel; eef_pos/quat, gripper_qpos/qvel | images | obj_pos/quat, ro_robot_eef_pos/quat)

        Otherwise:
        1) _reset_internal(): resets robosuite-centric vars (base, controller, gripper, robot) + replace objects/vis_objects randomly
        2) set site visualization
        3) get observations: self._get_observations

        Returns:
            OrderedDict: Environment observation space after reset occurs
        """
        set_site_visualization = True

        # Use hard reset if requested (set by object_randomization) when all objects are picked up
        #TODO: investigate increasing memory consumption when calling this every rollout
        if (self.hard_reset                                     and 
           len(self.objects_in_target_bin) == self.num_blocks   and 
           not self.deterministic_reset): 
           
            self._destroy_viewer()
            self._load_model()              #  Create a manipulation task objec (arena/robot/object/placement of objects/goal objects)
            self._postprocess_model()
            self._initialize_sim()
        
        # Else, we only reset the sim internally
        else:
            self.sim.reset()
        
        # Reset necessary robosuite-centric variables        
<<<<<<< HEAD
        self._reset_internal()        
=======
        self._reset_internal() # observables | references | robots | cameras
>>>>>>> 088f3370
        self.sim.forward()
        
        # Setup observables, reloading if hard reset
        self._obs_cache = {}
        
        if self.hard_reset: # and len(self.objects_in_target_bin) == self.num_blocks :

            # If we're using hard reset, must re-update sensor object references
            self._observables = self._setup_observables() ## TODO: original this code was _observables = self._setup_observables(). New changes only kept in local variable. I modified it to use the self._observables as the modifier uses that list to make its calculations.
            for obs_name, obs in self._observables.items():
                self.modify_observable(observable_name=obs_name, attribute="sensor", modifier=obs._sensor)
        
        # Make sure that all sites are toggled OFF by default
        self.visualize(vis_settings={vis: set_site_visualization for vis in self._visualizations})        
        
        return self._get_obs(force_update=True) # Update observables and return their values

    def _reset_internal(self):
        """Resets simulation internal configurations. 
        01 Reset Viewer|renderer 
        02 Setup References (indices for robot/gripper/object 
        03 Reset observables"""

        # create visualization screen or renderer
        if self.has_renderer and self.viewer is None:
            self.viewer = MujocoPyRenderer(self.sim)
            self.viewer.viewer._run_speed = self.run_speed
            self.viewer.viewer.vopt.geomgroup[0] = (1 if self.render_collision_mesh else 0)
            self.viewer.viewer.vopt.geomgroup[1] = (1 if self.render_visual_mesh else 0)

            # hiding the overlay speeds up rendering significantly
            self.viewer.viewer._hide_overlay = True

            # make sure mujoco-py doesn't block rendering frames
            # (see https://github.com/StanfordVL/robosuite/issues/39)
            self.viewer.viewer._render_every_frame = True

            # Set the camera angle for viewing according to selected render_camera
            if self.render_camera is not None:
                self.viewer.set_camera(camera_id=self.sim.model.camera_name2id(self.render_camera))

        elif self.has_offscreen_renderer:
            if self.sim._render_context_offscreen is None:
                render_context = MjRenderContextOffscreen(self.sim, device_id=self.render_gpu_device_id)
                self.sim.add_render_context(render_context)
            self.sim._render_context_offscreen.vopt.geomgroup[0] = (1 if self.render_collision_mesh else 0)
            self.sim._render_context_offscreen.vopt.geomgroup[1] = (1 if self.render_visual_mesh else 0)

        # additional housekeeping
        self.sim_state_initial = self.sim.get_state()
        self._setup_references() # creates indeces for robot, gripper, and objects +  including bin placements
        self.cur_time = 0
        self.timestep = 0
        self.done = False

        # Empty observation cache and reset all observables
        self._obs_cache = {}
        for observable in self._observables.values():
            observable.reset()

    def _update_observables(self, force=False):
        """
        Updates all observables in this environment

        Args:
            force (bool): If True, will force all the observables to update their internal values to the newest
                value. This is useful if, e.g., you want to grab observations when directly setting simulation states
                without actually stepping the simulation.
        """
        for observable in self._observables.values():
            observable.update(timestep=self.model_timestep, obs_cache=self._obs_cache, force=force)

    def _get_observations(self, force_update=False):
        """
        Grabs observations from the environment.

        Args:
            force_update (bool): If True, will force all the observables to update their internal values to the newest
                value. This is useful if, e.g., you want to grab observations when directly setting simulation states
                without actually stepping the simulation.

        Returns:
            OrderedDict: OrderedDict containing observations [(name_string, np.array), ...]

        """
        observations    = OrderedDict()
        obs_by_modality = OrderedDict()

        # Force an update if requested
        if force_update:
            self._update_observables(force=True) # iterates through each of the observable objects, updates its readings (passes them through corruption,filtering,delay if assigned)

        # Loop through all observables and grab their current observation
        for obs_name, observable in self._observables.items():
            if observable.is_enabled() and observable.is_active():
                obs = observable.obs
                observations[obs_name] = obs
                modality = observable.modality + "-state"
                if modality not in obs_by_modality:
                    obs_by_modality[modality] = []
                # Make sure all observations are numpy arrays so we can concatenate them
                array_obs = [obs] if type(obs) in {int, float} or not obs.shape else obs
                obs_by_modality[modality].append(np.array(array_obs))

        # Add in modality observations
        for modality, obs in obs_by_modality.items():
            # To save memory, we only concatenate the image observations if explicitly requested
            if modality == "image-state" and not macros.CONCATENATE_IMAGES:
                continue
            observations[modality] = np.concatenate(obs, axis=-1)

        return observations

    def step(self, action):
        """
        Takes a step in simulation with control command @action.

        Args:
            action (np.array): Action to execute within the environment

        Returns:
            4-tuple:

                - (OrderedDict) observations from the environment
                - (float) reward from the environment
                - (bool) whether the current episode is completed or not
                - (dict) misc information

        Raises:
            ValueError: [Steps past episode termination]

        """
        if self.done:
            raise ValueError("executing action in terminated episode")

        self.timestep += 1

        # Since the env.step frequency is slower than the mjsim timestep frequency, the internal controller will output
        # multiple torque commands in between new high level action commands. Therefore, we need to denote via
        # 'policy_step' whether the current step we're taking is simply an internal update of the controller,
        # or an actual policy_step update
        policy_step = True

        # Loop through the simulation at the model timestep rate until we're ready to take the next policy step
        # (as defined by the control frequency specified at the environment level)
        for i in range(int(self.control_timestep / self.model_timestep)):
            self.sim.forward()
            self._pre_action(action, policy_step)
            self.sim.step()
            self._update_observables()
            policy_step = False

        # Note: this is done all at once to avoid floating point inaccuracies
        self.cur_time += self.control_timestep

        reward, done, info = self._post_action(action)
        return self._get_observations(), reward, done, info

    def _pre_action(self, action, policy_step=False):
        """
        Do any preprocessing before taking an action.

        Args:
            action (np.array): Action to execute within the environment
            policy_step (bool): Whether this current loop is an actual policy step or internal sim update step
        """
        self.sim.data.ctrl[:] = action

    def _post_action(self, action):
        """
        Do any housekeeping after taking an action.

        Args:
            action (np.array): Action to execute within the environment

        Returns:
            3-tuple:

                - (float) reward from the environment
                - (bool) whether the current episode is completed or not
                - (dict) empty dict to be filled with information by subclassed method

        """
        reward = self.reward(action)

        # done if number of elapsed timesteps is greater than horizon
        self.done = (self.timestep >= self.horizon) and not self.ignore_done

        return reward, self.done, {}

    def reward(self, action):
        """
        Reward should be a function of state and action

        Args:
            action (np.array): Action to execute within the environment

        Returns:
            float: Reward from environment
        """
        raise NotImplementedError

    def render(self):
        """
        Renders to an on-screen window.
        """
        self.viewer.render()        

    def observation_spec(self):
        """
        Returns an observation as observation specification.

        An alternative design is to return an OrderedDict where the keys
        are the observation names and the values are the shapes of observations.
        We leave this alternative implementation commented out, as we find the
        current design is easier to use in practice.

        Returns:
            OrderedDict: Observations from the environment
        """
        observation = self._get_observations()
        return observation

    def clear_objects(self, object_names):
        """
        Clears objects with the name @object_names out of the task space. This is useful
        for supporting task modes with single types of objects, as in
        @self.single_object_mode without changing the model definition.

        Args:
            object_names (str or list of str): Name of object(s) to remove from the task workspace
        """
        object_names = {object_names} if type(object_names) is str else set(object_names)
        for obj in self.model.mujoco_objects:
            if obj.name in object_names:
                self.sim.data.set_joint_qpos(obj.joints[0], np.array((10, 10, 10, 1, 0, 0, 0)))

    def visualize(self, vis_settings):
        """
        Do any needed visualization here

        Args:
            vis_settings (dict): Visualization keywords mapped to T/F, determining whether that specific
                component should be visualized. Should have "env" keyword as well as any other relevant
                options specified.
        """
        # Set visuals for environment objects
        for obj in self.model.mujoco_objects:
            obj.set_sites_visibility(sim=self.sim, visible=vis_settings["env"])

    def reset_from_xml_string(self, xml_string):
        """
        Reloads the environment from an XML description of the environment.

        Args:
            xml_string (str): Filepath to the xml file that will be loaded directly into the sim
        """

        # if there is an active viewer window, destroy it
        self.close()

        # Since we are reloading from an xml_string, we are deterministically resetting
        self.deterministic_reset = True

        # initialize sim from xml
        self._initialize_sim(xml_string=xml_string)

        # Now reset as normal
        self.reset()

        # Turn off deterministic reset
        self.deterministic_reset = False

    def check_contact(self, geoms_1, geoms_2=None):
        """
        Finds contact between two geom groups, i.e. gripper and objects.

        Args:
            geoms_1 (str or list of str or MujocoModel): an individual geom name or list of geom names or a model. If
                a MujocoModel is specified, the geoms checked will be its contact_geoms
            geoms_2 (str or list of str or MujocoModel or None): another individual geom name or list of geom names.
                If a MujocoModel is specified, the geoms checked will be its contact_geoms. If None, will check
                any collision with @geoms_1 to any other geom in the environment

        Returns:
            bool: True if any geom in @geoms_1 is in contact with any geom in @geoms_2.
        """
        # Check if either geoms_1 or geoms_2 is a string, convert to list if so
        if type(geoms_1) is str:
            geoms_1 = [geoms_1]
        elif isinstance(geoms_1, MujocoModel):
            geoms_1 = geoms_1.contact_geoms
        if type(geoms_2) is str:
            geoms_2 = [geoms_2]
        elif isinstance(geoms_2, MujocoModel):
            geoms_2 = geoms_2.contact_geoms
        for contact in self.sim.data.contact[: self.sim.data.ncon]:
            # check contact geom in geoms
            c1_in_g1 = self.sim.model.geom_id2name(contact.geom1) in geoms_1
            c2_in_g2 = self.sim.model.geom_id2name(contact.geom2) in geoms_2 if geoms_2 is not None else True
            # check contact geom in geoms (flipped)
            c2_in_g1 = self.sim.model.geom_id2name(contact.geom2) in geoms_1
            c1_in_g2 = self.sim.model.geom_id2name(contact.geom1) in geoms_2 if geoms_2 is not None else True
            if (c1_in_g1 and c2_in_g2) or (c1_in_g2 and c2_in_g1):
                return True
        return False

    def get_contacts(self, model):
        """
        Checks for any contacts with @model (as defined by @model's contact_geoms) and returns the set of
        geom names currently in contact with that model (excluding the geoms that are part of the model itself).

        Args:
            model (MujocoModel): Model to check contacts for.

        Returns:
            set: Unique geoms that are actively in contact with this model.

        Raises:
            AssertionError: [Invalid input type]
        """
        # Make sure model is MujocoModel type
        assert isinstance(model, MujocoModel), \
            "Inputted model must be of type MujocoModel; got type {} instead!".format(type(model))
        contact_set = set()
        for contact in self.sim.data.contact[: self.sim.data.ncon]:
            # check contact geom in geoms; add to contact set if match is found
            g1, g2 = self.sim.model.geom_id2name(contact.geom1), self.sim.model.geom_id2name(contact.geom2)
            if g1 in model.contact_geoms and g2 not in model.contact_geoms:
                contact_set.add(g2)
            elif g2 in model.contact_geoms and g1 not in model.contact_geoms:
                contact_set.add(g1)
        return contact_set

    def add_observable(self, observable):
        """
        Adds an observable to this environment.

        Args:
            observable (Observable): Observable instance.
        """
        assert observable.name not in self._observables,\
            "Observable name {} is already associated with an existing observable! Use modify_observable(...) " \
            "to modify a pre-existing observable.".format(observable.name)
        self._observables[observable.name] = observable

    def modify_observable(self, observable_name, attribute, modifier):
        """
        Modifies observable with associated name @observable_name, replacing the given @attribute with @modifier.

        Args:
             observable_name (str): Observable to modify
             attribute (str): Observable attribute to modify.
                Options are {`'sensor'`, `'corrupter'`,`'filter'`,  `'delayer'`, `'sampling_rate'`,
                `'enabled'`, `'active'`}
             modifier (any): New function / value to replace with for observable. If a function, new signature should
                match the function being replaced.
        """
        # Find the observable
        assert observable_name in self._observables, "No valid observable with name {} found. Options are: {}".\
            format(observable_name, self.observation_names)
        obs = self._observables[observable_name]
        # replace attribute accordingly
        if attribute == "sensor":
            obs.set_sensor(modifier)
        elif attribute == "corrupter":
            obs.set_corrupter(modifier)
        elif attribute == "filter":
            obs.set_filter(modifier)
        elif attribute == "delayer":
            obs.set_delayer(modifier)
        elif attribute == "sampling_rate":
            obs.set_sampling_rate(modifier)
        elif attribute == "enabled":
            obs.set_enabled(modifier)
        elif attribute == "active":
            obs.set_active(modifier)
        else:
            # Invalid attribute specified
            raise ValueError("Invalid observable attribute specified. Requested: {}, valid options are {}".
                             format(attribute, {"sensor", "corrupter", "filter", "delayer",
                                                "sampling_rate", "enabled", "active"}))

    def check_success(self):
        """
        Checks if the task has been completed. Should be implemented by subclasses

        Returns:
            bool: True if the task has been completed
        """
        raise NotImplementedError

    def _destroy_viewer(self):
        """
        Destroys the current mujoco renderer instance if it exists
        """
        # if there is an active viewer window, destroy it
        if self.viewer is not None:
            self.viewer.close()  
            self.viewer = None

    def close(self):
        """Do any cleanup necessary here."""
        self._destroy_viewer()

    @property
    def observation_modalities(self):
        """
        Modalities for this environment's observations

        Returns:
            set: All observation modalities
        """
        return set([observable.modality for observable in self._observables.values()])

    @property
    def observation_names(self):
        """
        Grabs all names for this environment's observables

        Returns:
            set: All observation names
        """
        return set(self._observables.keys())

    @property
    def enabled_observables(self):
        """
        Grabs all names of enabled observables for this environment. An observable is considered enabled if its values
        are being continually computed / updated at each simulation timestep.

        Returns:
            set: All enabled observation names
        """
        return set([name for name, observable in self._observables.items() if observable.is_enabled()])

    @property
    def active_observables(self):
        """
        Grabs all names of active observables for this environment. An observable is considered active if its value is
        being returned in the observation dict from _get_observations() call or from the step() call (assuming this
        observable is enabled).

        Returns:
            set: All active observation names
        """
        return set([name for name, observable in self._observables.items() if observable.is_active()])

    @property
    def _visualizations(self):
        """
        Visualization keywords for this environment

        Returns:
            set: All components that can be individually visualized for this environment
        """
        return {"env"}

    @property
    def action_spec(self):
        """
        Action specification should be implemented in subclasses.

        Action space is represented by a tuple of (low, high), which are two numpy
        vectors that specify the min/max action limits per dimension.
        """
        raise NotImplementedError

    @property
    def action_dim(self):
        """
        Size of the action space

        Returns:
            int: Action space dimension
        """
        raise NotImplementedError<|MERGE_RESOLUTION|>--- conflicted
+++ resolved
@@ -323,11 +323,7 @@
             self.sim.reset()
         
         # Reset necessary robosuite-centric variables        
-<<<<<<< HEAD
-        self._reset_internal()        
-=======
         self._reset_internal() # observables | references | robots | cameras
->>>>>>> 088f3370
         self.sim.forward()
         
         # Setup observables, reloading if hard reset
