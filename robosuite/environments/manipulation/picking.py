#core
import sys
import random
import os.path

import math
import numpy as np
from collections import OrderedDict

# Utilities
import robosuite as suite
import robosuite.utils.transform_utils as T
from robosuite.utils.placement_samplers import SequentialCompositeSampler, UniformRandomSampler, robotUniformRandomSampler, UniformWallSampler

# 01 Objects
# Import desired|all objects (and visual objects). Use * to import large number of objects. 
from robosuite.models.objects import * 

# After importing we can extract objects by getting the modules via dir()
mods = dir()

# Name Assumptions:
# object names: oXXXX
# visual object names: oXXXXv
# class names will follow the same name as object names and visual object names. This is a departure from robosuite which sets them as: MilkObject, MilkVisualObject, Milk, and Milkvisual for object name, visual object name, object class, and visual object class name respectively. 

# Assumes names have VisualObject TODO: this may change to o00XXv
visual_objs_in_db   = [ item for item in mods if 'VisualObject' in item]
objs_in_db          = [ item.replace('Visual','') for item in visual_objs_in_db ] #
num_objs_in_db      = len(objs_in_db)

# 02 Manipulation Environment (Parent)
from robosuite.environments.manipulation.single_arm_env import SingleArmEnv

# 03 Arena: bins_arena.xml
from robosuite.models.arenas import BinsArena

# 04 Tasks
from robosuite.models.tasks import ManipulationTask

# 05 Observables
from robosuite.utils.observables import Observable, sensor

# 06 Mujoco
import mujoco_py

# 07 Gym Spaces
from gym import spaces

# 08 Serializable to resolve pickle
from rlkit.core.serializable import Serializable
# Used in Reconstructing the original object
import robosuite as suite                                                           # will call all __init__ inside suite loading all relevant classes
from robosuite.wrappers import GymWrapper  
from rlkit.envs.wrappers import NormalizedBoxEnv 

# Globals
object_reset_strategy_cases = ['jumbled', 'wall', 'random']# ['organized', 'jumbled', 'wall', 'random']
_reset_internal_after_picking_all_objs = True


class Picking(SingleArmEnv, Serializable):
    """
    This class corresponds to a pick and place task for a single PANDA robot arm as defined in robosuite assets and trained via Richard Li's RelationalRL. 
    Currently, the task is modelled as a bin-picking task, but maybe extended to include putwalls. 

    The class allows the user to set:

    Args:
        #--- Robots --------------------------------------------------------------------------------------------
        robots (str or list of str): Specification for specific robot arm(s) to be instantiated within this env
            (e.g: "Sawyer" would generate one arm; ["Panda", "Panda", "Sawyer"] would generate three robot arms)
            Note: Must be a single single-arm robot!
            TODO: find a way to integrate Baxter into a single-arm robot.

        gripper_types (str or list of str): type of gripper, used to instantiate
            gripper models from gripper factory. Default is "default", which is the default grippers(s) associated
            with the robot(s) the 'robots' specification. None removes the gripper, and any other (valid) model
            overrides the default gripper. Should either be single str if same gripper type is to be used for all
            robots or else it should be a list of the same length as "robots" param

        env_configuration (str): Specifies how to position the robots within the environment (default is "default").
            For most single arm environments, this argument has no impact on the robot setup.

        #--- Control --------------------------------------------------------------------------------------------
        control_freq (float): how many control signals to receive in every second. This sets the amount of
            simulation time that passes between every action input.

        controller_configs (str or list of dict): If set, contains relevant controller parameters for creating a
            custom controller. Else, uses the default controller for this specific task. Should either be single
            dict if same controller is to be used for all robots or else it should be a list of the same length as
            "robots" param

        #--- Arena --------------------------------------------------------------------------------------------
        table_full_size (3-tuple): x, y, and z dimensions of the table.

        table_friction (3-tuple): the three mujoco friction parameters for
            the table.

        bin1_pos (3-tuple): Absolute cartesian coordinates of the bin initially holding the objects

        bin2_pos (3-tuple): Absolute cartesian coordinates of the goal bin

        #--- MDP --------------------------------------------------------------------------------------------
        use_camera_obs (bool): if True, every observation includes rendered image(s)

        use_object_obs (bool): if True, include object (cube) information in
            the observation.

        reward_scale (None or float): Scales the normalized reward function by the amount specified.
            If None, environment reward remains unnormalized

        reward_shaping (bool): if True, use dense rewards.

        horizon (int): Every episode lasts for exactly @horizon timesteps.

        ignore_done (bool): True if never terminating the environment (ignore @horizon).


        #--- Reset & Objects --------------------------------------------------------------------------------------------

        hard_reset (bool): If True, re-loads model, sim, and render object upon a reset call, else,
            only calls sim.reset and resets all robosuite-internal variables

        # Objects: (i) how many in hard drive, (ii) how many to load (randomly from file), and (iii) how many to model in graph
        num_objs_in_db:     number of objects available in database/folder
        num_obs_to_load:    number of objects to insert to bin
        num_blocks:         number of objects to model with graph nodes. This directly affects the reward scale. 
        
        object_reset_strategy (str): [organized, jumbled, wall, random]. 
                                     Organized: nicely stacked side-by-side, if no more fit, on-top of each other. left-to-right.
                                     Jumbled:   just dropped in from top at center, let them fall freely.
                                     Wall:      align objects with wall. start on far wall on the left and move clock-wise.
                                     Random:    select above strategy randomly with each new reset.
        object_randomization (bool): specifies whether new random objects are selected with every reset or not. I.e. 
                                     Ie. if 100 objs available in db, but you only place 20 in bin, you can continue to choose 
                                     20 new ones with each new reset. 

        # Init structs for object names, visual object names, object_to_ids, sorted_objects, objs _in_target_bing...        
        self.object_names                                   # list of names (string) currently modeled objects
        self.visual_object_names                            # same for visual

        self.not_yet_considered_object_names                # list of names of loaded objs that are not currently being modeled
        self.not_yet_considered_visual_object_names         # same for visual

        self.objects                                        # list of modeled instantiated objects
        self.visual_objects                                

        self.not_yet_considered_objects                     # list of unmodeled instantiated objects
        self.not_yet_considered_visual_objects              # same for visual        

        self.object_to_id                                   # dict with mappings between object and id
        self.object_id_to_sensors                           # Maps object id to sensor names for that object         

        self.sorted_objects_to_model                        # closest objects to the self.goal_object based on norm2 dist
        self.object_placements                              # placements for all objects upon reset    

        self.other_objs_than_goals   
        self.objects_in_target_bin                          # list of object names (str) in target bin        

        # Goal pose for HER setting
        self.goal_object                                    # holds name, pos, quat
        self.goal_pos_error_thresh                          # set threshold to determine if current pos of object is at goal.


        #--- Cameras --------------------------------------------------------------------------------------------
        camera_names (str or list of str): name of camera to be rendered. Should either be single str if
            same name is to be used for all cameras' rendering or else it should be a list of cameras to render.

            :Note: At least one camera must be specified if @use_camera_obs is True.

            :Note: To render all robots' cameras of a certain type (e.g.: "robotview" or "eye_in_hand"), use the
                convention "all-{name}" (e.g.: "all-robotview") to automatically render all camera images from each
                robot's camera list).

        camera_heights (int or list of int): height of camera frame. Should either be single int if
            same height is to be used for all cameras' frames or else it should be a list of the same length as
            "camera names" param.

        camera_widths (int or list of int): width of camera frame. Should either be single int if
            same width is to be used for all cameras' frames or else it should be a list of the same length as
            "camera names" param.

        camera_depths (bool or list of bool): True if rendering RGB-D, and RGB otherwise. Should either be single
            bool if same depth setting is to be used for all cameras or else it should be a list of the same length as
            "camera names" param.
            
        has_renderer (bool): If true, render the simulation state in
            a viewer instead of headless mode.

        has_offscreen_renderer (bool): True if using off-screen rendering


        render_camera (str): Name of camera to render if `has_renderer` is True. Setting this value to 'None'
            will result in the default angle being applied, which is useful as it can be dragged / panned by
            the user using the mouse

        render_collision_mesh (bool): True if rendering collision meshes in camera. False otherwise.

        render_visual_mesh (bool): True if rendering visual meshes in camera. False otherwise.

        render_gpu_device_id (int): corresponds to the GPU device id to use for offscreen rendering.
            Defaults to -1, in which case the device will be inferred from environment variables
            (GPUS or CUDA_VISIBLE_DEVICES).

        #--- 
        initialization_noise (dict or list of dict): Dict containing the initialization noise parameters.
            The expected keys and corresponding value types are specified below:

            :`'magnitude'`: The scale factor of uni-variate random noise applied to each of a robot's given initial
                joint positions. Setting this value to `None` or 0.0 results in no noise being applied.
                If "gaussian" type of noise is applied then this magnitude scales the standard deviation applied,
                If "uniform" type of noise is applied then this magnitude sets the bounds of the sampling range
            :`'type'`: Type of noise to apply. Can either specify "gaussian" or "uniform"

            Should either be single dict if same noise value is to be used for all robots or else it should be a
            list of the same length as "robots" param

            :Note: Specifying "default" will automatically use the default noise settings.
                Specifying None will automatically create the required dict with "magnitude" set to 0.0.

        # TODO: update args

        simple_objects: only loads circular fruits.
    Raises:
        AssertionError: [Invalid object type specified]
        AssertionError: [Invalid number of robots specified]
    """

    def __init__(
        self,

        # Robots
        robots,
        gripper_types       = "default",                
        env_configuration   = "default", # dictionary        

       # Control
        control_freq       = 20,        
        controller_configs = None,

        # Arena
        table_full_size = (0.39, 0.49, 0.82), # these dims are table*2 -0.01 in (x,y). z would have been 0.02*2 -1 = 0.03 but it is 0.82 ??
        table_friction  = (1, 0.005, 0.0001), # (sliding, torsional, rolling) rations across surfaces. 

        # bin1_pos = (0.1, -0.25, 0.8),           # Follows xml
        # bin2_pos = (0.1, 0.28, 0.8),

        # # move bins
        # bin1_pos=(-0.1, -0.25, 0.8),  # Follows xml
        # bin2_pos=(-0.1, 0.28, 0.8),
        # bin_thickness=(0, 0, 0.02),
        
        # Observations
        use_camera_obs = True,                  # TODO: Currently these two options are setup to work in oposition it seems. Can we have both to True?
        use_object_obs = False,

        # Rewards
        reward_scale    = 1.0,
        reward_shaping  = False,
      
        horizon     = 1000,
        ignore_done = False,

        # Objects & Resets & Goals
        num_blocks              = 1,        # blocks to consider in graph. affects rewards. 
        num_objs_to_load        = 1,        # from db       

        object_reset_strategy = "jumbled",   # [organized, jumbled, wall, random]. random will randomly choose between first three options. 
        object_randomization  = True,        # Randomly select new objects from database after reset or not

        simple_objects          = False,     # load circular objects flag

        # Reset
        hard_reset            = False,       # If True, re-loads model|sim|render object w reset call. Else, only call sim.reset and reset all robosuite-internal variables        

        # Goals
        goal                    = 0,
        objects_in_target_bin   = [],

        goal_pos_error_thresh   = 0.05,     # Used to determine if the current position of the object is within a threshold of goal position

        # Camera: RGB
        camera_names            = "agentview",
        camera_heights          = 256,
        camera_widths           = 256,
        camera_depths           = False,

        has_renderer            = False,
        has_offscreen_renderer  = True,
        
        # "camera" names = ('frontview', 'birdview', 'agentview', 'robot0_robotview', 'robot0_eye_in_hand').
        render_camera           = "agentview", #TODO: may need to adjust here for better angle for our work
        render_collision_mesh   = False,
        render_visual_mesh      = True,
        render_gpu_device_id    = 0,            # was -1 

        # Simulation run speed
        run_speed               = 1.0,

        # Noise
        initialization_noise    ="default",
        suite_path              = "",    

        # Variant dictionary
        variant                 = {},           # Can be filled in when the class is instantiated in drl algo side.    

        # Reset
        first_reset             = True,
<<<<<<< HEAD
            
        # curr learn
        curr_learn_dist_col     = -0.5,
        curr_learn_dist_vis     = -0.5,
        success_rate            = 0.0
=======

        # Check Grasp
        check_grasp_flag        = False,        # Flag enables checking whether gripper fingers touching object. Useful to confirm success turns computation on/off and used in _is_success
>>>>>>> 74429383
    ):
        print('Generating Picking class.\n')
        # Task settings

        # (A) Objects: 
        # 1. Set num_objs_in_db
        # 2. set num_objs_to_load, but first check this number is less than num_objs_in_db
        # 3. set num_objects to represent in graph
        # 4. generate random list of objects to load: more involved as several checks required. 

        # Init structs for object names, visual object names, object_to_ids, sorted_objects, objs _in_target_bing...        
        self.object_names           = []                        # list of names (string) currently modeled objects
        self.visual_object_names    = []                        # same for visual

        self.not_yet_considered_object_names        = []        # list of names of loaded objs that are not currently being modeled
        self.not_yet_considered_visual_object_names = []        # same for visual

        self.objects                                = []        # list of modeled instantiated objects
        self.visual_objects                         = []        

        self.not_yet_considered_objects             = []        # list of unmodeled instantiated objects
        self.not_yet_considered_visual_objects      = []        # same for visual        

        self.object_to_id            = {}                       # dict with mappings between object and id
        self.object_id_to_sensors    = {}                       # Maps object id to sensor names for that object         

        self.sorted_objects_to_model = {}                       # closest objects to the self.goal_object based on norm2 dist
        self.object_placements       = {}                       # placements for all objects upon reset    

        self.other_objs_than_goals   = []
        self.objects_in_target_bin   = objects_in_target_bin    # list of object names (str) in target bin        

        # Goal pose for HER setting
        self.goal_object            = {}                     # holds name, pos, quat
        self.goal_pos_error_thresh  = goal_pos_error_thresh  # set threshold to determine if current pos of object is at goal.

        # Fallen objects flag
        self.fallen_objs        = []
        self.fallen_objs_flag   = False

        ## Organize object information

        # No longer use code below, instead use mods = dir() in preamble. This is left for considerations.
        #------------------------------------------------------------------------------------------------------------------
        # num_objs_to_load obtained from preamble via reading dir() modules correctly instead of files as below. 
        # obj_dir = os.path.join(suite_path, './models/assets/objects')
        # self.num_objs_in_db = len([name for name in next(os.walk(obj_dir))[2] if 'visual' not in name]) # looks for files without visual        
        self.num_objs_in_db = num_objs_in_db

        if num_objs_to_load < self.num_objs_in_db:
            self.num_objs_to_load  = num_objs_to_load           # tot num of object to load 
        else:
            self.num_objs_to_load = self.num_objs_in_db                   

        if num_blocks > self.num_objs_to_load:
            self.num_blocks  = self.num_objs_to_load            # We cannot model more objects in the graph that what we have loaded
            self.num_objects = self.num_blocks
        else:     
            self.num_blocks  = num_blocks
            self.num_objects = num_blocks                       # tot num of objects to represent in graph (we use this more descriptive name here, but keep num_blocks for RelationalRL)

        self.simple_objects = simple_objects                    # load circular objects flag
    
        # Given the available objects, randomly pick num_objs_to_load and return names, visual names, and name_to_id
        (self.object_names, self.visual_object_names, 
        self.not_yet_considered_object_names, self.not_yet_considered_visual_object_names, 
        self.object_to_id) = self.load_objs_to_simulate(self.num_objs_in_db,self.num_objs_to_load)

        # whether to use ground-truth object states
        self.use_object_obs = use_object_obs

        # Hard Reset: afects re-loading on reset
        self.hard_reset = hard_reset

        # (b) Strategies
        self.object_reset_strategy  = object_reset_strategy     # organized|jumbled|wall|random
        self.object_randomization   = object_randomization      # randomize with new objects after reset (bool)
        print(f"A total of {self.num_objs_to_load} objects are being loaded. A total of {self.num_objects} will be modeled as nodes.")
        print(f"The object reset strategy is: {self.object_reset_strategy} and new objects will be randomly picked after reset\n")
        #-----------        

        # (C) reward/reset configuration
        self.reward_scale   = reward_scale                      # Sets a scale for final reward
        self.reward_shaping = reward_shaping

        # (D) Resets
        self.first_reset = first_reset
        self.do_reset_internal = True
        self.check_grasp_flag = check_grasp_flag                # Flag enables checking whether gripper fingers touching object. Useful to confirm success turns computation on/off and used in _is_success

<<<<<<< HEAD
        # curr learn
        self.curr_learn_dist_col = curr_learn_dist_col
        self.curr_learn_dist_vis = curr_learn_dist_vis
        self.success_rate        = success_rate
=======
        # (E) Curriculum Learning
        self.curr_learn_dist = 0.05                             # curriculum learning threshold
        
        # (F) Open Gripper Flag
        self.open_gripper_flag = False
>>>>>>> 74429383

        # Variant dictionary
        self.variant = variant

        # Initialize Parent Classes: SingleArmEnv->ManipEnv->RobotEnv->MujocoEnv
        super().__init__(
            robots                  = robots,
            mount_types             = "default",            # additional - set to default            
            gripper_types           = gripper_types,
            env_configuration       = env_configuration,

            control_freq            = control_freq,
            controller_configs      = controller_configs,

            use_camera_obs          = use_camera_obs,
            horizon                 = horizon,
            ignore_done             = ignore_done,
            hard_reset              = hard_reset,

            camera_names            = camera_names,
            camera_heights          = camera_heights,
            camera_widths           = camera_widths,
            camera_depths           = camera_depths,

            has_renderer            = has_renderer,
            has_offscreen_renderer  = has_offscreen_renderer,
            render_camera           = render_camera,
            render_collision_mesh   = render_collision_mesh,
            render_visual_mesh      = render_visual_mesh,
            render_gpu_device_id    = render_gpu_device_id,            

            run_speed               = run_speed, 

            initialization_noise    = initialization_noise,                     
        )

        # Serializable Class
        self._serializable_initialized = False
        Serializable.quick_init(self, locals()) # Save this classes args/kwargs

    def clear_object_strucs(self):

        self.objects.clear()
        self.visual_objects.clear()

        self.not_yet_considered_visual_objects.clear()
        self.not_yet_considered_objects.clear()

        self.object_names.clear()
        self.visual_object_names.clear()

        self.not_yet_considered_object_names.clear()
        self.not_yet_considered_visual_object_names.clear()

        self.object_to_id.clear()
        self.object_id_to_sensors.clear()
        self.sorted_objects_to_model.clear()

        self.object_placements.clear()

        self.other_objs_than_goals.clear()
        self.objects_in_target_bin.clear()

        self.goal_object.clear()        

    def goal_distance(self, goal_a, goal_b):
        assert goal_a.shape == goal_b.shape
        return np.linalg.norm(goal_a - goal_b, axis=-1)

    def get_goal_object(self):
        '''
        Plays the role of selecting a desired object for order fulfillment (name,pose). Selected when: (i) starting, or (ii) a previous goal has been picked successfully.
        Currently, randomly choose an object from the list of self.object_names which has num_objs_to_load.

        Assumes that (visual) object placements from reset_sim() are available: 
        self.object_placements = self.placement_initializer.sample()

        Returns:
            goal dict copy with name, pos, quat keys and string and np.arrays as values.             If objects are unavailable, return emptry name zero pos and identity quat.                
            other_objects list of object names
        '''
        goal_obj = {}
        
        if len(self.object_names) > 0:
            # Select a goal obj
            goal_obj['name'] = np.random.choice(self.object_names)

            # Extract the pos and quat from the (pos,quat) tuple of the object_placements
            goal_obj['pos']  = self.object_placements[goal_obj['name']][0]
            goal_obj['quat'] = self.object_placements[goal_obj['name']][1]
            
            # Prepare a list of other objs not containing goal. Note: it does not include the 'not_yet_considered_objects' that are not being modelled.
            other_objs_to_consider = self.object_names.copy()
            other_objs_to_consider.remove(goal_obj['name'])     


        # Else: "There are no objects to load!! zero out info."
        else:
            print("Picking.get_goal_object(): cannot choose goal as self.object_names list is empty")
            goal_obj['name'] = []
            goal_obj['pos']  = np.array([0, 0, 0])
            goal_obj['quat'] = np.array([1, 0, 0, 0])

            other_objs_to_consider = []

        return goal_obj.copy(), other_objs_to_consider.copy()
    
    def compute_reward(self, achieved_goal, desired_goal, info):
        """
        Computes discrete sparse reward, perhaps in an off-policy way during training. 
        
        A negative format is used: if goal is not met ==> penalized with -1. 
        The policy will be encouraged to minimize the cost. A perfect policy would have returns equal to 0.
        
        - Use achieved goal and desired goal positions to determine the reward. 
        - TODO: test if a normalized incremental reward would be better as done in reward()

        :param achieved_goal: (numpy array) goal_object's pos(3) and quat(4)
        :param desired_goal:  (numpy array) target pos(3) and quat(4)
        :param info:          (bool)        indicating success or failure
        :return:              (float)       reward 
        """
        
        # Compute position subdistances
        ag_pos = achieved_goal[:3]
        dg_pos = desired_goal[:3]
        dist   = self.goal_distance(ag_pos, dg_pos)

        # Sparse reward calculation: negative format
        # - If you do not reach your target, a -1 will be assigned as the reward, otherwise zero.
        # - a perfect policy would get returns equivalent to 0        
        # reward = -(dist > self.distance_threshold).astype(np.float32)
        # reward = np.min([-(dist > self.distance_threshold).astype(np.float32) for d in dist], axis=0)

        # Sparse reward calculation: positive format
        # - If we do not reach target, a 0 will be assigned as the reard, otherwise 1.
        # - a perfect policy would get returns equivalent to 1
        reward = (dist < self.goal_pos_error_thresh).astype(np.float32)

        reward = np.asarray(reward)            
        return reward          

    def reward(self, action=None):
        """
        We compute a sparse normalized reward. It is possible that different number of objects are loaded in different experiments, 
        it is useful to have the sum of rewards be equal to scaled_reward (usually 1)
        
        1. Give a discrete reward of 1.0 per object if it is placed in its correct bin
        *Note that a successfully completed task (object in bin) will return 1.0 per object irregardless of whether the
        environment is using sparse or shaped rewards

        2. Check the length of objects in the target bin

        3. Scale and normalize        

        Args:
            action (np.array): [NOT USED]

        Returns:
            float: reward value

        TODO: given that there is a built-in scaled-reward assumption throughout the algorithms (though right now it is set to 1.0), it may be best to use positive rewards for success and 0 for failure.
        """
        # compute sparse rewards
        if self.is_success():
            reward = len(self.objects_in_target_bin)

        # add in shaped rewards
        if self.reward_shaping:
            staged_rewards = self.staged_rewards()
            reward += max(staged_rewards)

        if self.reward_scale is not None:
            reward *= self.reward_scale
            if self.single_object_mode == 0:
                reward /= self.num_objs_to_load
        return reward

    def staged_rewards(self):
        """
        robotsuite staged rewards based on current physical states.
        Stages consist of reaching, grasping, lifting, and hovering.

        Returns:
            4-tuple:

                - (float) reaching reward
                - (float) grasping reward
                - (float) lifting reward
                - (float) hovering reward
        """

        reach_mult = 0.1
        grasp_mult = 0.35
        lift_mult = 0.5
        hover_mult = 0.7

        # filter out objects that are already in the correct bins
        active_objs = []
        for i, obj in enumerate(self.objects+self.not_yet_considered_objects):
            if self.objects_in_target_bin[i]:
                continue
            active_objs.append(obj)

        # reaching reward governed by distance to closest object
        r_reach = 0.
        if active_objs:
            # get reaching reward via minimum distance to a target object
            dists = [
                self._gripper_to_target(
                    gripper=self.robots[0].gripper,
                    target=active_obj.root_body,
                    target_type="body",
                    return_distance=True,
                ) for active_obj in active_objs
            ]
            r_reach = (1 - np.tanh(10.0 * min(dists))) * reach_mult

        # grasping reward for touching any objects of interest
        r_grasp = int(self._check_grasp(
            gripper=self.robots[0].gripper,
            object_geoms=[g for active_obj in active_objs for g in active_obj.contact_geoms])
        ) * grasp_mult

        # lifting reward for picking up an object
        r_lift = 0.
        if active_objs and r_grasp > 0.:
            z_target = self.bin2_pos[2] + 0.25
            object_z_locs = self.sim.data.body_xpos[[self.obj_body_id[active_obj.name]
                                                     for active_obj in active_objs]][:, 2]
            z_dists = np.maximum(z_target - object_z_locs, 0.)
            r_lift = grasp_mult + (1 - np.tanh(15.0 * min(z_dists))) * (
                    lift_mult - grasp_mult
            )

        # hover reward for getting object above bin
        r_hover = 0.
        if active_objs:
            target_bin_ids = [self.object_to_id[active_obj.name.lower()] for active_obj in active_objs]
            # segment objects into left of the bins and above the bins
            object_xy_locs = self.sim.data.body_xpos[[self.obj_body_id[active_obj.name]
                                                     for active_obj in active_objs]][:, :2]
            y_check = (
                    np.abs(object_xy_locs[:, 1] - self.target_bin_placements[target_bin_ids, 1])
                    < self.bin_size[1] / 4.
            )
            x_check = (
                    np.abs(object_xy_locs[:, 0] - self.target_bin_placements[target_bin_ids, 0])
                    < self.bin_size[0] / 4.
            )
            objects_above_bins = np.logical_and(x_check, y_check)
            objects_not_above_bins = np.logical_not(objects_above_bins)
            dists = np.linalg.norm(
                self.target_bin_placements[target_bin_ids, :2] - object_xy_locs, axis=1
            )
            # objects to the left get r_lift added to hover reward,
            # those on the right get max(r_lift) added (to encourage dropping)
            r_hover_all = np.zeros(len(active_objs))
            r_hover_all[objects_above_bins] = lift_mult + (
                    1 - np.tanh(10.0 * dists[objects_above_bins])
            ) * (hover_mult - lift_mult)
            r_hover_all[objects_not_above_bins] = r_lift + (
                    1 - np.tanh(10.0 * dists[objects_not_above_bins])
            ) * (hover_mult - lift_mult)
            r_hover = np.max(r_hover_all)

        return r_reach, r_grasp, r_lift, r_hover

    def not_in_bin(self, obj_pos, bin_id):

        bin_x_low = self.bin2_pos[0]
        bin_y_low = self.bin2_pos[1]
        if bin_id == 0 or bin_id == 2:
            bin_x_low -= self.bin_size[0] / 2
        if bin_id < 2:
            bin_y_low -= self.bin_size[1] / 2

        bin_x_high = bin_x_low + self.bin_size[0] / 2
        bin_y_high = bin_y_low + self.bin_size[1] / 2

        res = True
        if (
            bin_x_low < obj_pos[0] < bin_x_high
            and bin_y_low < obj_pos[1] < bin_y_high
            and self.bin2_pos[2] < obj_pos[2] < self.bin2_pos[2] + 0.1
        ):
            res = False
        return res

    def _get_placement_initializer(self):
        """
        Helper function to define placement initializers that sample object poses within bounds.

        Create 3 samplers: 
        - picking, placing (i.e. goals) and for setting the robot(s) eef upon a reset according to a strategy. 

        Strategies:
        1. Jumbled: randomly place n objects and visual objects in appropriate bins.
        2. Wall: place objects neara the wall. 
        3. Stacked: (for boxed objects) stack them neatly in 3D
        
        Note: 
        - Each (visual) object/robot will get a instantiated sampler. 
        - Samplers can be accessed via the samplers object. Each sub-sampler obj is accessed as a dict key self.placement_initializer.samplers[sampler_obj_name]

        %---------------------------------------------------------------------------------------------------------
        TODO: 1) extend this function to place objects according to strategy: organized.
        %---------------------------------------------------------------------------------------------------------
        """
        # init eef [-0.02423557, -0.09839531,  1.02317629]
        if self.object_reset_strategy == 'random':
            self.object_reset_strategy = random.choice(object_reset_strategy_cases[0:2]) # Do not include random in selection

        if self.object_reset_strategy == 'jumbled':
            self.placement_initializer = SequentialCompositeSampler(name="ObjectSampler")  # Samples position for each object sequentially. Allows chaining multiple placement initializers together - so that object locations can be sampled on top of other objects or relative to other object placements.

            # can sample anywhere in bin
            bin_x_half = self.model.mujoco_arena.table_full_size[0] / 2 - 0.05 # half of bin - edges (2*0.025 half of each side of each wall so that we don't hit the wall)
            bin_y_half = self.model.mujoco_arena.table_full_size[1] / 2 - 0.05
<<<<<<< HEAD
            # reduce bin full size to 90% to prevent bumping between wrist n wall
            bin_x_half *= 0.9
            bin_y_half *= 0.9
=======
            
>>>>>>> 74429383
            # pickObjectSampler: (non-visual) objects are sampled within the bounds of the picking bin #1 (with some tolerance) and outside the object radiuses
            self.placement_initializer.append_sampler(
                sampler = UniformRandomSampler(
                    name                            = "pickObjectSampler",
                    mujoco_objects                  = self.objects+self.not_yet_considered_objects,
                    x_range                         = [-bin_x_half, bin_x_half],    # This (+ve,-ve) range goes from center to the walls on each side of the bin
                    y_range                         = [-bin_y_half * self.curr_learn_dist_col, bin_y_half],
                    # x_range                         = [-self.curr_learn_dist, self.curr_learn_dist],                # 5 cm from ref
                    # y_range                         = [-self.curr_learn_dist, self.curr_learn_dist],
                    rotation                        = None,                         # Add uniform random rotation
                    rotation_axis                   = 'z',                          # Currently only accepts one axis. TODO: extend to multiple axes.
                    ensure_object_boundary_in_range = True,
                    ensure_valid_placement          = True,
                    reference_pos                   = self.bin1_pos + self.bin1_surface,
                    # reference_pos                   = [-0.02423557, -0.09839531,  self.bin1_pos[2]+self.bin1_surface[2]],
                    z_offset                        = 0.,
                )
            )

        elif self.object_reset_strategy == 'wall':
            self.placement_initializer = SequentialCompositeSampler(name="ObjectSampler")  # Samples position for each object sequentially. Allows chaining multiple placement initializers together - so that object locations can be sampled on top of other objects or relative to other object placements.

            # can sample anywhere in bin
            bin_x_half = self.model.mujoco_arena.table_full_size[0] / 2 - 0.05  # half of bin - edges (2*0.025 half of each side of each wall so that we don't hit the wall)
            bin_y_half = self.model.mujoco_arena.table_full_size[1] / 2 - 0.05

            # pickObjectSampler: (non-visual) objects are sampled within the bounds of the picking bin #1 (with some tolerance) and outside the object radiuses
            self.placement_initializer.append_sampler(
                sampler = UniformWallSampler(
                    name                            = "pickObjectSampler",
                    mujoco_objects                  = self.objects+self.not_yet_considered_objects,
                    # x_range                         = [-bin_x_half, bin_x_half],        # This (+ve,-ve) range goes from center to the walls on each side of the bin
                    # y_range                         = [-bin_y_half, bin_y_half],
                    x_range                         =[-0.05, 0.02],  # 5 cm from ref
                    y_range                         =[-0.05, 0.05],
                    rotation                        = None,                             # Add uniform random rotation
                    rotation_axis                   = 'z',                              # Currently only accepts one axis. TODO: extend to multiple axes.
                    ensure_object_boundary_in_range = True,
                    ensure_valid_placement          = True,
                    # reference_pos                   = self.bin1_pos + self.bin1_surface,
                    reference_pos                   =[-0.02423557, -0.09839531, self.bin1_pos[2] + self.bin1_surface[2]],
                    z_offset                        = 0.,
                )
            )

        # Stacked??
        else:
            self.placement_initializer = SequentialCompositeSampler(name="ObjectSampler")

            # can sample anywhere in bin
            bin_x_half = self.model.mujoco_arena.table_full_size[0] / 2 - 0.05  # half of bin - edges (2*0.025 half of each side of each wall so that we don't hit the wall)
            bin_y_half = self.model.mujoco_arena.table_full_size[1] / 2 - 0.05

            # pickObjectSampler: (non-visual) objects are sampled within the bounds of the picking bin #1 (with some tolerance) and outside the object radiuses
            self.placement_initializer.append_sampler(
                sampler                             = UniformRandomSampler(
                    name                            = "pickObjectSampler",
                    mujoco_objects                  = self.objects+self.not_yet_considered_objects,
                    x_range                         = [-bin_x_half, bin_x_half],        # This (+ve,-ve) range goes from center to the walls on each side of the bin
                    y_range                         = [-bin_y_half, bin_y_half],
                    rotation                        = None,                             # Add uniform random rotation
                    rotation_axis                   = 'z',                              # Currently only accepts one axis. TODO: extend to multiple axes.
                    ensure_object_boundary_in_range = True,
                    ensure_valid_placement          = True,
                    reference_pos                   = self.bin1_pos + self.bin1_surface,
                    z_offset                        = 0.,
                )
            )
        # placeObjectSamplers: each visual object receives a sampler that places it in the TARGET bin
        
        # curr_learn switch vis goals to bin2 when 75% succ achieved in whole bin1
        if self.curr_learn_dist_col == 1.0 and self.success_rate > 0.75:
            reference_pos = self.bin2_pos + self.bin2_surface
            z_offset_prob = 1.0
            bin_y_half_vis = self.curr_learn_dist_vis * bin_y_half
        else:
            reference_pos = self.bin1_pos + self.bin1_surface
            z_offset_prob = 0.50
            bin_y_half_vis = bin_y_half
            
        self.placement_initializer.append_sampler(
            sampler=UniformRandomSampler(
                name                            = "placeObjectSampler",             # name for object sampler for each object
                mujoco_objects                  = self.visual_objects+self.not_yet_considered_visual_objects,
                x_range                         = [-bin_x_half, bin_x_half],        # This (+ve,-ve) range goes from center to the walls on each side of the bin
                y_range                         = [-bin_y_half * self.curr_learn_dist_col,
                                                   bin_y_half_vis],
                rotation                        = None,                             # Add uniform random rotation
                rotation_axis                   = 'z',                              # Currently only accepts one axis. TODO: extend to multiple axes.
                ensure_object_boundary_in_range = True,
                ensure_valid_placement          = True,
                reference_pos                   = reference_pos,
                z_offset                        = 0.10,                             # Set a vertical offset of XXcm above the bin
<<<<<<< HEAD
                z_offset_prob                   = z_offset_prob,  # probability with which to set the z_offset
=======
                z_offset_prob                   = 0.50,                             # probability with which to set the z_offset
>>>>>>> 74429383
            )
        )

        # robot_eefSampler:
        # TODO: this eefSampler probably best placed in robosuite/environments/robot_env.py.reset() where init_qpos + noise is computed.
        # Then, it's execution should go inside robosuite/controllers/base_controller.py:Controller.update_base_pose() via IK or interpolation/controller

        # Currently letting the eef take a position anywhere on top of bin1.
        # Could keep at center by changing xrange to the self.bin1_pos only
        min_z = 0.25  # set a min lower height for the eef above table (i.e. 25cm)
        max_z = min_z + 0.30  # set an upper height for the eef

        self.robot_placement_initializer = robotUniformRandomSampler(
            name="robot_eefSampler",
            mujoco_robots=self.model.mujoco_robots,
            x_range=[-bin_x_half, bin_x_half],
            y_range=[-bin_y_half, bin_y_half],
            z_range=[min_z, max_z],
            rotation=None,
            rotation_axis='z',
            reference_pos=self.bin1_pos + self.bin1_surface,
            )

    def _load_model(self):
        """
        Create a manipulation task object. 
        Requires a (i) mujoco arena, (ii) robot (+gripper), and (iii) object + visual objects + not_yet_considered_objects (and visual objects)
        
        Return an xml model under self.model
        """
        super()._load_model() # loads robot_env->robot; single_arm->gripper; manipulation_env-> robot/gripper/objects/bins
        
        # Extract hard coded starting pose for your robot
        xpos = self.robots[0].robot_model.base_xpos_offset["bins"] # Access your robot's (./model/robots/manipulator/robot_name.py) base_xpose_offset hardcoded position as dict
        # Place your robot's base at the indicated position. 
        self.robots[0].robot_model.set_base_xpos(xpos)

        # load model for table top/bins workspace
        mujoco_arena = BinsArena()

        # Arena always gets set to zero origin
        mujoco_arena.set_origin([0, 0, 0])

        # store some arena attributes
        self.bin_size       = mujoco_arena.table_full_size # bin_size is really the area covered by the two bins
        self.bin1_pos       = mujoco_arena.bin1_pos
        self.bin2_pos       = mujoco_arena.bin2_pos
        self.bin1_surface   = mujoco_arena.bin1_surface
        self.bin2_surface   = mujoco_arena.bin2_surface
        self.bin1_friction  = mujoco_arena.bin1_friction
        self.bin2_friction  = mujoco_arena.bin2_friction
        
        # Given the available objects, randomly pick num_objs_to_load and return: names, visual names, and not_yet_modelled_equivalents and name_to_id
        (self.object_names, self.visual_object_names, 
        self.not_yet_considered_object_names, self.not_yet_considered_visual_object_names, 
        self.object_to_id) = self.load_objs_to_simulate(self.num_objs_in_db,self.num_objs_to_load)

        # B. Extract class names (must match those in ./robosuite/models/objects/xml_objects.py ) and call them with the name of the MujocoXMLObject
        (self.visual_objects, self.objects, 
        self.not_yet_considered_visual_objects, self.not_yet_considered_objects)  = self.extract_obj_classes()

        self.mujoco_objects = self.visual_objects + self.objects + self.not_yet_considered_visual_objects + self.not_yet_considered_objects
        # print("{} self objs, {} self not yet cons objs".format(len(self.objects), len(self.not_yet_considered_objects)))
        # insantiate object model: includes arena, robot, and objects of interest. merges them to return a single model. 
        self.model = ManipulationTask(
            mujoco_arena    = mujoco_arena,
            mujoco_robots   = [robot.robot_model for robot in self.robots], 
            mujoco_objects  = self.mujoco_objects
        )

        # Create placement initializers for each existing object (self.placement_initializer): will place according to strategy
        self._get_placement_initializer()

    # Next 3 methods all handle observables
    def _setup_references(self):
        """
        Sets up references to important components. A reference is typically an
        index or a list of indices that point to the corresponding elements
        in a flatten array, which is how MuJoCo stores physical simulation data. 
        
        Locally
        01 Object body and geom ids 
        02 Set target_bin_placements

        Parent: (robot_env) sets up robot-specific references 
        """
        super()._setup_references()

        # Additional object references from this env
        self.obj_body_id = {}
        self.obj_geom_id = {}

        # object-specific ids
        for obj in (self.mujoco_objects):
            self.obj_body_id[obj.name] = self.sim.model.body_name2id(obj.root_body)
            self.obj_geom_id[obj.name] = [self.sim.model.geom_name2id(g) for g in obj.contact_geoms]

        # target locations in bin for each object type
        self.target_bin_placements = np.zeros((len(self.objects+self.not_yet_considered_objects), 3))
        for i, obj in enumerate(self.objects+self.not_yet_considered_objects):
            bin_id = i
            bin_x_low = self.bin2_pos[0]
            bin_y_low = self.bin2_pos[1]
            if bin_id == 0 or bin_id == 2:
                bin_x_low -= self.bin_size[0] / 2. # x.center point - 1/2 length
            if bin_id < 2:
                bin_y_low -= self.bin_size[1] / 2.  # y.center point - 1/2 width
            bin_x_low += self.bin_size[0] / 4.      # now between wall & center.x
            bin_y_low += self.bin_size[1] / 4.      # now between wall & center.y
            self.target_bin_placements[i, :] = [bin_x_low, bin_y_low, self.bin2_pos[2]]

    def _setup_observables(self):
        """
        Sets up observables to be used for this environment. Creates object-based observables if enabled (i.e. for 1 object: _pos, _quat, _velp, _velr, eef_pos, eef_quat)

        Returns:
            OrderedDict: Dictionary mapping observable names to its corresponding Observable object
        """
        observables = super()._setup_observables() # Creates observables for gripper and robot. Each observable has an interface to mujoco methods to extract the appropriate data xpos/quat/velp/velr and others

        # low-level object information
        if self.use_object_obs:
            # Get robot prefix and define observables modality
            pf = self.robots[0].robot_model.naming_prefix #'robot0'
            modality = "object"

            # Reset obj sensor mappings
            self.object_id_to_sensors = {}

            # for conversion to relative gripper frame
            @sensor(modality=modality)
            def world_pose_in_gripper(obs_cache):
                return T.pose_inv(T.pose2mat((obs_cache[f"{pf}eef_pos"], obs_cache[f"{pf}eef_quat"]))) if\
                    f"{pf}eef_pos" in obs_cache and f"{pf}eef_quat" in obs_cache else np.eye(4)
            sensors  = [world_pose_in_gripper]
            names    = ["world_pose_in_gripper"]
            enableds = [True]
            actives  = [False]

            # convert obj name from string to obj

            # Create sensors for objects
            for i, obj in enumerate(self.objects+self.not_yet_considered_objects):
                # Create object sensors
                using_obj = True #(self.single_object_mode == 0 or self.object_id == i)
                obj_sensors, obj_sensor_names = self._create_obj_sensors(obj_name=obj.name, modality=modality) # creates obj pos/quat/velp/velr/eef_pos/eef_quat snesors
                num_obj_sensors = len(obj_sensor_names)
                sensors     += obj_sensors
                names       += obj_sensor_names
                enableds    += [using_obj] * num_obj_sensors    # Created object sensors: world_pose_in_gripper + pos, quat, vel, obj_to_robot_eef_pos & quat for each object
                actives     += [using_obj] * num_obj_sensors
                self.object_id_to_sensors[i] = obj_sensor_names

            # Create observables
            for name, s, enabled, active in zip(names, sensors, enableds, actives):
                observables[name] = Observable(
                    name=name,
                    sensor=s,
                    sampling_rate=self.control_freq,
                    enabled=enabled,
                    active=active,
                )

        return observables

    def _create_obj_sensors(self, obj_name, modality="object"):
        """
        Helper function to create sensors for a given object. This is abstracted in a separate function call so that we
        don't have local function naming collisions during the _setup_observables() call.

        We create: obj_pos

        Args:
            obj_name (str): Name of object to create sensors for
            modality (str): Modality to assign to all sensors

        Returns:
            2-tuple:
                sensors (list): Array of sensors for the given obj
                names (list): array of corresponding observable names
        """
        pf = self.robots[0].robot_model.naming_prefix

        @sensor(modality=modality)
        def obj_pos(obs_cache):
            return np.array(self.sim.data.body_xpos[self.obj_body_id[obj_name]])

        @sensor(modality=modality)
        def obj_quat(obs_cache):
            return T.convert_quat(self.sim.data.body_xquat[self.obj_body_id[obj_name]], to="xyzw")

        # ---- Additional object sensors added to replicate Fetch Tasks: velocity and angular velocity
        @sensor(modality=modality)
        def obj_velp(obs_cache):
            return np.array(self.sim.data.get_site_xvelp("gripper0_grip_site")) # Better to set this via gripper.important_sites["grip_site"]. not sure if i can access it here.                       

        @sensor(modality=modality)
        def obj_velr(obs_cache):
            return np.array(self.sim.data.get_site_xvelr("gripper0_grip_site"))


        @sensor(modality=modality)
        def obj_to_eef_pos(obs_cache):
            # Immediately return default value if cache is empty
            if any([name not in obs_cache for name in
                    [f"{obj_name}_pos", f"{obj_name}_quat", "world_pose_in_gripper"]]):
                return np.zeros(3)
            obj_pose = T.pose2mat((obs_cache[f"{obj_name}_pos"], obs_cache[f"{obj_name}_quat"]))
            rel_pose = T.pose_in_A_to_pose_in_B(obj_pose, obs_cache["world_pose_in_gripper"])
            rel_pos, rel_quat = T.mat2pose(rel_pose)
            obs_cache[f"{obj_name}_to_{pf}eef_quat"] = rel_quat
            return rel_pos

        @sensor(modality=modality)
        def obj_to_eef_quat(obs_cache):
            return obs_cache[f"{obj_name}_to_{pf}eef_quat"] if \
                f"{obj_name}_to_{pf}eef_quat" in obs_cache else np.zeros(4)

        sensors = [obj_pos, obj_quat, obj_velp, obj_velr, obj_to_eef_pos, obj_to_eef_quat]
        names = [f"{obj_name}_pos", f"{obj_name}_quat", f"{obj_name}_velp",  f"{obj_name}_velr", f"{obj_name}_to_{pf}eef_pos", f"{obj_name}_to_{pf}eef_quat"]

        return sensors, names

    def _activate_her(self, obj_pos, obj_quat, obj):
        """
        Place objects inside the gripper site 50% of the time.
        - offset: Approx offset between gripper site and gripper base
        - longitude_max: Max length of objects that the gripper can manage to grip
        Gripping strategies divided into 3 cases by checking min (x_radius, y_radius, vertical_radius/2):
        - x_radius grip
            1. lower obj height by subtracting offset from half of obj.vertical_radius/2 to prevent obj & grip base collision
            2. reset obj_quat to default quat
            3. move gripper fingers and update gripper sim according to obj.x_radius
        - y_radius grip if x_radius * 2 > long_max
            1. lower obj height by subtracting offset from half of obj.vertical_radius/2 to prevent obj & grip base collision
            2. rotate obj_quat 90 deg in x-axis
            3. move gripper fingers and update gripper sim according to obj.y_radius
        - vertical_radius grip
            1. rotate obj_quat 90 deg in z-axis
            2. lower obj height by subtracting offset from of obj.y_radius to prevent obj & grip base collision
            3. move gripper fingers and update gripper sim according to obj.y_radius
        """
        # Set HER 50% of the time
        HER = np.random.uniform() < 0.0#0.50
        # introduce offset between grip site and gripper mount to prevent collision
        offset = 0.03
        # maximum gripping space
        longitude_max = 0.07
        # HER flag for activating HER 100% all the time
        # HER = True
        if HER:
            # Rename goal object pos as eef pos, goal object quat
            HER_pos = self._eef_xpos
            HER_quat = obj_quat
            min_longitude = min(obj.x_radius * 2, obj.y_radius * 2, obj.vertical_radius)
            # Gripping strategy if horizontal radius is the shorter side
            if min_longitude == (obj.x_radius * 2) or min_longitude == (obj.y_radius * 2):
                # Check for offset
                if (obj.vertical_radius > offset):
                    HER_pos[2] -= (obj.vertical_radius / 2 - offset)
                # Rotate if current orientation is too long
                if (obj.x_radius * 2 >= longitude_max):
                    # y_radius gripping strategy
                    # quat = (x,y,z,w)
                    # rx 90 degrees
                    HER_quat = [0.98, 0, 0, 0]
                    # Set left & right fingers to reach the goal obj
                    self.sim.data.set_joint_qpos('gripper0_finger_joint1', obj.y_radius)
                    self.sim.data.set_joint_qpos('gripper0_finger_joint2', -obj.y_radius)
                # Otherwise revert back to obj default orientation
                else:
                    # x_radius gripping strategy
                    HER_quat = [0, 0, 0, 1]
                    # Set left & right fingers to reach the goal obj
                    self.sim.data.set_joint_qpos('gripper0_finger_joint1', obj.x_radius)
                    self.sim.data.set_joint_qpos('gripper0_finger_joint2', -obj.x_radius)
            # Gripping strategy if the vertical radius is the shorter side
            else:  # rz 90 degreez
                HER_quat = [0, 0, 0.7, -0.7]
                # Check for offset
                if obj.y_radius > offset:
                    HER_pos[2] -= (obj.y_radius - offset)
                # Set left & right fingers to reach the goal obj
                self.sim.data.set_joint_qpos('gripper0_finger_joint1', obj.vertical_radius / 2)
                self.sim.data.set_joint_qpos('gripper0_finger_joint2', -obj.vertical_radius / 2)

            # Update goal_object with (HER_pos, HER_quat) on the simulation
            self.object_placements[self.goal_object['name']]=(HER_pos, HER_quat, obj)
            self.goal_object['pos'] = HER_pos
            self.goal_object['quat'] = HER_quat
            self.sim.data.set_joint_qpos(obj.joints[0], np.concatenate([np.array(HER_pos), np.array(HER_quat)]))
        else:
            self.sim.data.set_joint_qpos(obj.joints[0], np.concatenate([np.array(obj_pos), np.array(obj_quat)]))

    def _reset_internal(self):
        """
        Resets the simulation's internal configuration and object positions and robot eef according to object_reset_strategy. 
        [organized, jumbled, wall, random].  Recall that we have a multi-object environment. 
        
        Note that objects are not reset until all objects have been successfully picked. What objects are loaded after reset
        depend on the object_randomization flag. If set to True, a new set of objects are loaded, otherwise, the same objects 
        are used.The number of objects to load is controlled by num_obs_to_load. 

        Since we are using a GNN model for DRL, we use num_objs to denote which objs to consider for graph modeling as nodes. 
        This results in two sets of lists (of objects, visual objects, and their corresponding names). i.e. self.objects vs 
        self.not_yet_considered_bojects. 

        Everytime an object is picked, a new goal object is picked from within the modelled objects while at the same time a 
        not_yet_considered_object is moved into the modeled group. 
        Note: at the beginning of the program reset() may be called upto 3 times before actually starting rollouts: by Picking.__init__,  GymWrapper.__init__, and by RLAlgorithm._start_new_rollout()
        
        Object Placement Strategies (activated in self.placement_initializer)
        - 'organized': nicely stacked side-by-side, if no more fit, on-top of each other. left-to-right.
        - 'jumbled':   just dropped in from top at center, let them fall freely.
        - 'wall':      align objects with wall. start on far wall on the left and move clock-wise.
        - 'random':    select above strategy randomly with each new reset.        

        """
        global _reset_internal_after_picking_all_objs

        # if we have not finished picking_all_objs, calling _reset_internal will do nothing
        if not _reset_internal_after_picking_all_objs:
            return

        # Reset all object positions using initializer sampler if we're not directly loading from an xml
        if not self.deterministic_reset: # i.e. stochastic (flag set in base.py)

            if self.first_reset:
                super()._reset_internal() # action_dim|controllers|cameras|model|render
                self.first_reset = False # reset() is called during base.py:MujocoEnv.__init__(), then by robosuite/wrappers/gym_wrappery.py:GymWrapper.__init__, and then when starting to train (batch/online) rlkit/core/rl_algorithm.py:RLAlgorithm._start_new_rollout 

                # After first reset, if object_randomization is true, turn on the self.hard_reset flag to be used in the next reset
                if self.object_randomization:
                    self.hard_reset = True

            # if not first reset but on obj rand, clear fallen_objs, and turn off flag
            elif not self.first_reset and self.object_randomization:
                super()._reset_internal()
                self.objects_in_target_bin.clear()
                self.fallen_objs.clear()    
                self.fallen_objs_flag = False


            # II. Not Object Randomizations. 
            # Continuing Reset. 
            # Copy objects in target bin back to object names and then clear the former. 
            # After that, both (i) and (ii) require us to collect the object's positions and orientation. And for collision objects, set the HER strategy.
            else:
                super()._reset_internal()
                if self.objects_in_target_bin != []:

                    # Print object info before reset
                    print('Current objects in target bin are: ')
                    for obj in self.objects_in_target_bin:
                        print(f'{obj}    ')
                    # Bring back objects from target bin to object_names and not_yet_consiered_object_names
                    # Use slicing so that you create new objects (no need to copy)
                    if self.object_names == []:
                        self.object_names += self.objects_in_target_bin[:self.num_objects]
                        self.not_yet_considered_object_names += self.objects_in_target_bin[self.num_objects:]
                        self.objects_in_target_bin.clear()

                    # Print object info after the reset
                    print('After the reset, the modeled object names are: ')
                    for obj in self.object_names:
                        print(f'{obj} ')
                    
                    if len(self.not_yet_considered_object_names) != 0:
                        print('And thet unmodeled or not yet considered objects are: ')
                        for obj in self.not_yet_considered_object_names:
                            print(f'{obj} ')

                    # Proceed to place objects at the self.object_placements location.
                
            if not self.object_randomization and self.fallen_objs_flag:
                self.object_names = [name[:5]+'Object' for name in self.visual_object_names]
                self.not_yet_considered_object_names = [name[:5]+'Object' for name in self.not_yet_considered_visual_object_names]
                self.fallen_objs.clear()
                # C> Turn off flag
                self.fallen_objs_flag = False

            # Update sampler properties, update param for curr learn
            self._get_placement_initializer()
            
            # Sample from the "placement initializer" for all objects (regular and visual objects)
            self.object_placements = self.placement_initializer.sample()
            
            # Set goal object to pick up and sort closest objects to model
            self.goal_object, self.other_objs_than_goals = self.get_goal_object()               
            
            # Position the objects
            for obj_pos, obj_quat, obj in self.object_placements.values():
                if obj.name == [] or self.goal_object['name'] == []:
                    break
                # Set the visual object body locations
                if "visualobject" in obj.name.lower():                             # switched "visual" for "v"
                    self.sim.model.body_pos[self.obj_body_id[obj.name]]  = obj_pos
                    self.sim.model.body_quat[self.obj_body_id[obj.name]] = obj_quat

                    ## Addition ---
                    # self.object_placements is a place holder for all objects. However:
                    # Under HER paradigm, we have a self.goal variable for the desired goal +
                    # Under our current architecture we set self.goal_object as a single goal until that object is placed. 
                    # Use this to fill self.goal which will be used in _get_obs to set the desired_goal.
                    if obj.name.lower() == self.goal_object['name'][:5] + 'visualobject':
                            self.goal_object['pos'] = obj_pos
                            self.goal_object['quat'] = obj_quat

                # Set the position of 'collision' objects:
                elif obj.name.lower() == self.goal_object['name'].lower():
                    self._activate_her(obj_pos=obj_pos, obj_quat=obj_quat, obj=obj)
                else:
                    self.sim.data.set_joint_qpos(obj.joints[0], np.concatenate([np.array(obj_pos), np.array(obj_quat)]))

            # Set the bins to the desired position
            self.sim.model.body_pos[self.sim.model.body_name2id("bin1")] = self.bin1_pos
            self.sim.model.body_pos[self.sim.model.body_name2id("bin2")] = self.bin2_pos

        return True

    def return_sorted_objs_to_model(self, goal, others):
        '''
        The goal of this method is to return a dictionary num_objects in length that are closest to self.goal_object ['name'] that we want to model in the graph as nodes
        1) Access all objects that are not the goal (i.e. self.other_objs_than_goals)
        2) Compute their norm with the goal
        3) Sort them
        4) Only keep the first num_object-1 entries (includes the goal)
        5) Place the goal at the front

        Example:
        : objs_to_load = [goal_obj, obj2, obj3, obj4, obj5] (assumed already sorted)
        : num_objects (to model) = 3

        : sorted_obj_dist = [obj2, obj3] # keep num_objects -1
        : sorted_obj_dist = [goal_obj, obj2, obj3] # place goal in the front

        Args:   
            obs:        dict of observables with name/pos/quat                    
            goal:       goal dict with name/pos/quat keys
            others:     list of object_names to be sorted

        Returns:
            sorted_obj_dist:    dictionary with name as key and distance as value.

        '''

        # Check for an empty goal
        if goal == {} or goal['name'] == []:
            return {}

        obj_dist        = {}
        sorted_obj_dist = {}

        # 1) Compute norm between goal_object and objects_to_consider
        for other in others:

            # Get pos from observables
            val = np.linalg.norm(self._observables[self.goal_object['name']+'_pos'].obs - self._observables[other+'_pos'].obs)
            obj_dist[other] = val


        # 2) Sort the dictionary by norm value
        sorted_obj_dist_tuple = sorted(obj_dist.items(), key = lambda item: item[1])
        sorted_obj_dist = {k: v for k, v in sorted_obj_dist_tuple[:self.num_objects-1]} # notice self.num_objects-1. This indicates the number of obj we wish to model excluding the goal. 

        # 3) Place goal object at the front using OrderedDict move_to_end(,last=False)
        sorted_obj_dist = OrderedDict(sorted_obj_dist)
        
        sorted_obj_dist[ self.goal_object['name'] ] = 0 # the distance value of goal is zero
        sorted_obj_dist.move_to_end( self.goal_object['name'], last=False) # move to FRONT

        return sorted_obj_dist

    def return_fallen_objs(self):
        """
        return list of fallen objs names if lower than table height and update obj lists/dicts accordingly
        -when modelled obj fell, remove from obj_names, sorted_objs_to_model, then add 1 unmodelled to both
        -when unmodelled obj fell, remove from not_yet_consd_obj_names
        -if goal obj fell get new goal obj
        -if other_obj_than_goals fell keep same goal obj and remove obj from other_obj_than_goals list
        """
        if self.object_names == []:
            return []
        # fallen_objs = []

        # 1. Check for fallen objs if obj height is less than table surface
        fallen_objs = [name for name in self.object_names + self.not_yet_considered_object_names
                       if self._observables[name+'_pos'].obs[2] < self.bin1_pos[2] and name not in self.fallen_objs]
        # self.object_names = [name for name in self.object_names if name not in fallen_objs]
        # self.not_yet_considered_object_names = [name for name in self.not_yet_considered_object_names if name not in fallen_objs]
        # if self.not_yet_considered_object_names != []:
        #     self.object_names += [self.not_yet_considered_object_names.pop()
        #                           for name in range ( self.num_blocks - len(self.object_names) ) ]

        # if there is a fallen obj
        # get new goal, other_objs than goals if there is a fallen object
        # if there is no fallen objs, do nothing
        # if there is a fallen goal obj, call get goal obj
        # if there is a fallen not goal obj, keep goal obj, remove fallen obj from self other obj than goal
        if fallen_objs:
            
            # if self.goal_object['name'] in fallen_objs:
            #     self.goal_object, self.other_objs_than_goals = self.get_goal_object()
            # elif self.goal_object['name'] not in fallen_objs:
            #     self.other_objs_than_goals = [name for name in self.other_objs_than_goals if name not in fallen_objs]
            
            # bring goal obj to front
            self.sorted_objects_to_model = self.return_sorted_objs_to_model(self.goal_object, self.other_objs_than_goals)
            print("fallen is {}, pos is {}, goal is {}, other obj is {}".format(fallen_objs, self._observables[fallen_objs[0]+'_pos'].obs, self.goal_object,
                                                                     self.other_objs_than_goals))
            # Turn on flag if we detect 1 fallen obj
            self.fallen_objs_flag = True

        return fallen_objs

    def _is_success(self, achieved_goal, desired_goal):
        """
        01 Success Determination
        HER-Specific check success method comparing achieved and desired positions .
        Currently the achieved_goal (current position of goal object) and desired_goal are numpy arrays with [pos] shape (3,) 
            TODO: currently we do not analyze orientation. Test good performance with position only first. 
            TODO: improve check_grasp construction. Currently finger geometries include the whole pad, which can lead to push behaviors vs picks. 
        
        02 Reactivity
        TODO: consider modifing the definition of is_success according to QT-OPTs criteria to increase reactivity
        requires reaching a certain height... see paper for more. also connected with one parameter in observations.

        03 End-effector
        TODO: after succeeding, in any occurrence, move the end-effector to a starting position

        Args:
            param: goal (dict with name, pos, quat keys)
            other: dict with entries of other objects to be sorted.
        
        Returns:
            bool: True if object placed correctly
        """

        # 01 Check if Successfull
        # Subtract obj_pos from goal and compute that error's norm:
        target_dist_error = np.linalg.norm(achieved_goal - desired_goal)

        # Include checking whether any pad of the fingers is touching the goal object
        check_grasp = False
        
        # If check_grasp_flag is ON, then test if fingers are touching goal object.
        if self.check_grasp_flag:
            if self.goal_object['name'] == [] or self.goal_object == {}:
                check_grasp = False
            else:
                check_grasp = self._check_grasp(
                        gripper=self.robots[0].gripper,
                        object_geoms=[g for g in self.object_placements[self.goal_object['name']][2].contact_geoms])

        # If successfully placed
        if target_dist_error <= self.goal_pos_error_thresh:

            # If check_grasp is activated and it is false, no success.
            if self.check_grasp_flag:
                if not check_grasp:
                    return False

            return True
        else:
            return False

    def add_remove_objects(self):
        """        
        01 Object handling 
            Assuming that there are n objects in a bin and m modelled objects where m<=n then if success, do:
            - remove goal_object from self.object_names
            - choose a new goal from the remaining modeled objects
            - add a new object from the remaining non-modelled objects (if available)

            - If no more objects anywhere set done to true.

        other: dict with entries of other objects to be sorted.
        
        Returns:
            bool: True if object placed correctly
            sorted dict: a dict of sorted objects. can be empty.  
        """

        global _reset_internal_after_picking_all_objs

        print("Successfully picked {}". format(self.goal_object['name']))
        # 02 Object Handling
        # Add the current goal object to the list of target bin objects
        assert self.goal_object != {}, 'checking Picking._is_successful(). Your goal_object is empty.'

        self.objects_in_target_bin.append(self.goal_object['name'])
        print("The current objects in the target bin are:")
        for object in self.objects_in_target_bin:
            print(f"{object} ")    
                                
        # Remove goal from the list of modeled names for the next round            
        self.object_names.remove(self.goal_object['name'])
        try:
            self.sorted_objects_to_model.pop(self.goal_object['name']) # pop by key. if no key raises KeyError exception. 
        except KeyError:
            print(F"Could not find object {self.goal_object['name']} in the sorted_objects_to_model OrderedDictionary in Picking._is_success()")

        self.goal_object.clear()

        # Get new goal (method checks if objs available else returns empty)
        if self.object_names != []:
            self.goal_object, self.other_objs_than_goals = self.get_goal_object()
            #self.sorted_objects_to_model.update(self.goal_object['name'])

            # Add one new unmodeled object to self.object_names, the closest one to the goal, if available from the self.not_yet_considered_object_names
            if self.not_yet_considered_object_names:
                sorted_non_modeled_elems = self.return_sorted_objs_to_model(self.goal_object, self.not_yet_considered_object_names) # returns dict of sorted objects
                closest_obj_to_goal = list(sorted_non_modeled_elems.items())[1]        # Extract first dict item
                self.object_names.append( closest_obj_to_goal[0] )                          # Only pass the name
                self.sorted_objects_to_model[closest_obj_to_goal[0]] = closest_obj_to_goal[1]
                self.not_yet_considered_object_names.remove(closest_obj_to_goal[0])
            print(f"Computing new object goal. New goal obj is {self.goal_object['name']} with location {self.goal_object['pos']}.")

        elif (self.object_names + self.not_yet_considered_object_names) == []: # len(self.object_names) == 0 and len(self.objects_in_target_bin) == self.num_objs_to_load:
            _reset_internal_after_picking_all_objs = True                                
            print("Finished picking and placing all objects, can call reset internal again")            

    def check_success(self):
        """
        **Standard robosuite method. Not used with HER. **

        General check success method based on where the goal object is placed. 

        Check if self.goal_object is placed at target position. 
        To decide: check if a single object has been placed successfully, or if all objects have been placed successfully, or both. 
        
        General structure of method:
            1. check for success test
            2. remove current goal_object form list at next iteration
            3. select new next object_goal 

        Returns:
            bool: True if object placed correctly

        TODO: consider modifing the definition of is_success according to QT-OPTs criteria to increase reactivity
        requires reaching a certain height... see paper for more. also connected with one parameter in observations.
        """
        # Test
        error_threshold = 0.05 # hard-coded to 5cm only for position

        obj_pos = self.sim.data.body_xpos[ self.obj_body_id[ self.goal_object['name']]]

        # Subtract obj_pos from goal and compute that error's norm:
        target_dist_error = np.linalg.norm( self.goal_object['pos'] - obj_pos)

        if target_dist_error <= 0.05 and self.object_names!=0:

            # After successfully placing self.goal_object, remove this from the list of considered names for the next round
            self.object_names.remove(self.goal_object['name'])

            # Get a new object_goal if objs still available
            self.goal_object,_ = self.get_goal_object() 
            print(f"Successful placement. New object goal is {self.goal_object['name']}") 

            # Add the current goal object to the list ob objects in target bins
            self.objects_in_target_bin.append(self.goal_object['name'])            
            

        return True

    def _is_inside_workspace(self, robot0_proprio_obs):
        """
        Check if the robot end-effector is inside a box-like workspace.

        For x- and y-axes, the limits of the workspace match those of the bin.
        For z-axes, the lower limit coincides with the bin's bottom surface and the upper limit is located 50cm above that.

        Returns:
            bool: True if robot end-effector is inside the workspace.

        """

        robot0_gripper_position = robot0_proprio_obs[21:24] # extract end-effector position for robot propoprioception observation vector

        # bin size
        bin_x_half = self.model.mujoco_arena.table_full_size[0] / 2 - 0.05  # half of bin - edges (2*0.025 half of each side of each wall so that we don't hit the wall)
        bin_y_half = self.model.mujoco_arena.table_full_size[1] / 2 - 0.05

        workspace_min = np.array([self.bin1_pos[0]-bin_x_half, 
                                  self.bin1_pos[1]-bin_y_half, 
                                  self.bin1_pos[2]+self.bin1_surface[2]])
        workspace_max = np.array([self.bin1_pos[0]+bin_x_half, 
                                  self.bin2_pos[2]+bin_y_half, 
                                  self.bin1_pos[2]+self.bin1_surface[2]+0.3])

        return np.all(np.greater(robot0_gripper_position, workspace_min)) and np.all(np.less(robot0_gripper_position, workspace_max))

    def visualize(self, vis_settings):
        """
        In addition to super call, visualize gripper site proportional to the distance to the closest object.

        Args:
            vis_settings (dict): Visualization keywords mapped to T/F, determining whether that specific
                component should be visualized. Should have "grippers" keyword as well as any other relevant
                options specified.
        """
        # Run superclass method first
        super().visualize(vis_settings=vis_settings)

        # Color the gripper visualization site according to its distance to the closest object
        if vis_settings["grippers"]:
            # find closest object
            dists = [
                self._gripper_to_target(
                    gripper=self.robots[0].gripper,
                    target=obj.root_body,
                    target_type="body",
                    return_distance=True,
                ) for obj in self.objects
            ]
            closest_obj_id = np.argmin(dists)
            # Visualize the distance to this target
            self._visualize_gripper_to_target(
                gripper=self.robots[0].gripper,
                target=self.objects[closest_obj_id].root_body,
                target_type="body",
            )

    def load_objs_to_simulate(self, num_objs_in_db, num_objs_to_load):
        '''
        Assumes preamble has loaded objets (ObjectXXXX) and visual objects (VisualObjectXXXX) (could also be oXXXX and oXXXXv). 
        Although check for other possible names as well.

            01. Given the global set of objs_in_db and the num_objs_to_load, we sample num_objs_to_load from objs_in_db and place them in object_names. 
            
            02. Further, we use the self.num_objects (which indicates how many objects we will model in the graph) and keep the first num_objects in object_names. 
            The rest will go to another list called not_yet_modelled_objs. 
            
            The latter will be used when the robot successfully picks up an object. Then, object_names can be updated with one more not_modelled_yet_object.
            
            03. We return lists of object names and visual objects as well as a dict of object_to_id for modelled and not_yet_modelled objects.
            These lists/dict are then used to tell the simulation what to load for modeling. 
        
        Args:
            num_objs_in_db (int) number of objects loaded as python modules
            num_objs_to_load (int)  how many objects to insert inthe simulation

        Returns:
        '''

        # Build random list of objects to load. Ideally named o00XX.
        digits   = []
        obj_wo_o = []
        counter  = 1

        object_to_id           = {}
        object_names           = []
        visual_object_names    = []

        not_yet_modelled_object_names = []
        not_yet_modelled_visual_object_names= []

        all_objects = list(range(num_objs_in_db))
        if self.simple_objects:
            all_objects = [13, 14, 15, 17, 18]        

        # Load objects (can simplify to only load simple circular objects)        
        objs_to_consider = random.sample( all_objects, num_objs_to_load) # i.e.objs_to_consider = [69, 66, 64, 55, 65]

        # 01 Sample number of objects to load
        for idx, val in enumerate(objs_to_consider):

            # Collect all objects whose file name starts with an 'o' and contain 'Object' as in OXXXXObject (substract idx by 1 since list obj1 is indexed at 0)
            if objs_in_db[ objs_to_consider[idx]-1 ][0] == 'o' and "Object" in objs_in_db[ objs_to_consider[idx] ]:
                digit = objs_in_db[ objs_to_consider[idx] -1 ]
                digits.append(digit)                            # Keep list of existing objects
                
                # Create map name:id
                object_to_id.update({digit:idx+1})             # idx starts from 1 for diff objs: o00X8:1, oOOX3:2, oOOX9:3
                object_names.append(digit)                     # o0001, o0002,...,o0010...
                visual_object_names.append(digit[:5]+'VisualObject')          # o0001VisualObject
            
            # Otherwise keep a list of faulty object files 
            else:
                obj_wo_o.append(idx)


        ## Do a second sweep to deal with objects that do not start with 'o'. Compare with list of registered objects
        for idx in obj_wo_o:
            temp = 'o' + str(counter).zfill(4) + 'Object'
            
            # If this number exists, increment and try again before registering. 
            while temp in digits:
                counter += 1
                temp = 'o' + str(counter).zfill(4) + 'Object'
                
            digit = temp
            digits.append(digit)            

            # Create map name:id
            object_to_id.update({digit:idx})                                # idx starts from 1 for diff objs: o00X8:1, oOOX3:2, oOOX9:3
            object_names.append(digit)                                      # o0001Object, o0002Object,...,o0010Object...
            visual_object_names.append(digit[:5]+'VisualObject')            # o0001VisualObject

        # 02. Keep only self.num_objs in objent_names. The rest go to the objs_not_yet_considered
        obj_idx_not_yet_modelled            = num_objs_to_load - self.num_objects
        
        if obj_idx_not_yet_modelled != 0:
            not_yet_modelled_object_names       = object_names[-obj_idx_not_yet_modelled:]
            not_yet_modelled_visual_object_names= visual_object_names[-obj_idx_not_yet_modelled:]

        object_names        = object_names[:self.num_objects]
        visual_object_names = visual_object_names[:self.num_objects]

        return (object_names, visual_object_names, 
                not_yet_modelled_object_names, not_yet_modelled_visual_object_names, object_to_id,)

    def extract_obj_classes(self):
        '''
        Given that self.object_names and self.visual_object_names are available from load, return corresponding class objects 
        '''

        # Check for pre-required object names
        assert self.object_names is not None
        assert self.visual_object_names is not None

        # Create empty lists to collect objects
        objects         = []
        visual_objects  = []

        not_considered_objs     = []
        not_considered_vis_objs = []  

        # Extract visual classes and objects 
        for cls in self.visual_object_names:

            vis_obj = getattr(sys.modules[__name__], cls)           # extract class
            vis_obj = vis_obj(name=cls)                             # Now instantiate class by passing needed constructor argument: name of class
            visual_objects.append(vis_obj)                     

        # Repeat for non-visual objects
        for cls in self.object_names:
            obj = getattr(sys.modules[__name__], cls)          
            obj = obj(name=cls)
            objects.append(obj)  

        # Extract not yet considered visual classes and objects 
        for cls in self.not_yet_considered_visual_object_names:

            vis_obj = getattr(sys.modules[__name__], cls)           # extract class
            vis_obj = vis_obj(name=cls)                             # Now instantiate class by passing needed constructor argument: name of class
            not_considered_vis_objs.append(vis_obj)                     

        # Repeat for non-visual not considered objectsobjects
        for cls in self.not_yet_considered_object_names:
            obj = getattr(sys.modules[__name__], cls)          
            obj = obj(name=cls)
            not_considered_objs.append(obj)              

        return visual_objects, objects, not_considered_vis_objs, not_considered_objs
        
    def _get_obs(self, force_update=False):
        '''
        This declaration comes from the Fetch Block Construction environment in rlkit_relational. In our top class: MujocoEnv
        we have the _get_observations declaration. It returns an Ordered dictionary of observables. 
        This method will get such dict of observations and manipulate them to return a formate amenable to rlkit_relational+HER,
        namely return a dictionay with keys: 'obsevations', 'achieved_goals', and 'desired_goals' composed of numpy arrays.

        We keep this declaration as is for two reasons:
        (1) Facilitate the migration of the rlkit_relational code by keeping the same method name
        (2) Keeping the same contents of the original method: not limited to creating achieved_goals and desired_goal.

        Method executes the following:
        1. Compute observations as np arrays [grip_xyz, f1x, f2x, grip_vxyz, f1v, f2v, obj1_pos, rel_pos_wrt_gripp_obj, obj1_theta, obj1_vxyz, obj1_dtheta obj2... ]
        2. Achieved goal: [goal_obj.pos]                        # First iteration, testing placing only with pos and w/out orientation.
        3. Desired goal: goal pos obtained in ._sample_goal()   # same as achieved_goal 

        Notes: 

        Observable Modalities:
        Currently we do not consider the observable's modalities in this function. 
        The GymWrapper uses them in its constructor... So far I don't think it will be a problem but need to check. 
        
        Orientations:
        For combined pick and place, we will collect quaternions in the robot and object observations to help with pick. 
        However, we will not include the quat's for achieved/desired goals used in placement for now. Important to keep correct dims into account in relationalRL/graph code.
        
        
        Impact on Actions:
        Action dims are set by the controller used (i.e. robosuite's Operational Space Controller (OSC)).
        OSC uses xyz rpy updates for the robot. 
        
        Consideration: will the use of quat's in observations and rpy in actions make learning more difficult for the NN?
        TODO: may need to test performance between in-quat + out-rpy and in-rpy + out-rpy or in-quat + out-quat.
        
        Additional Observations:
        ## TODO: Additional observations
            # (1) End-effector type: use robosuites list to provide an appropriate number to these
            # (2) QT-OPTs DONE parameter for reactivity.
        '''

        # Init achieved_goal
        achieved_goal = []

        # Get robosuite observations as an Ordered dict. keep a local obs reference for convencience (vs. self_observables)
        obs = self._get_observations(force_update) # if called by reset() [see base class] this will be set to True.

        # Get prefix for robot to extract observation keys
        pf = self.robots[0].robot_model.naming_prefix
        dt = self.sim.nsubsteps * self.sim.model.opt.timestep  # dt is equivalent to the amount of time across number of substeps. But xvelp is already the velocity in 1 substep. It seems to make more sense to simply scale xvel by the number of substeps in 1 env step.        
        
        #--------------------------------------------------------------------------
        # 01a) EEF: pos and vel 
        #--------------------------------------------------------------------------
        grip_pos  = obs[f'{pf}eef_pos']
        grip_quat = obs[f'{pf}eef_quat']        

        grip_velp = obs[f'{pf}eef_velp'] * dt   
        grip_velr = obs[f'{pf}eef_velr'] * dt   

        # Finger: Extract robot pos and vel to get finger data
        gripper_state = obs[f'{pf}gripper_qpos']        
        gripper_vel   = obs[f'{pf}gripper_qvel'] * dt   

        # Concatenate and place in env_obs (1)
        env_obs = np.concatenate([  # 17 dims
            grip_pos.ravel(),       # 3
            grip_quat.ravel(),      # 4

            grip_velp.ravel(),      # 3
            grip_velr.ravel(),      # 3

            gripper_state.ravel(),  # 2
            gripper_vel.ravel(),    # 2
        ])

        #-------------------------------------------------------------------------- 
        # 01b) Object observations *We do not follow relationalRL here and do not add all objects + grip to achieved goals. Instead just add goal_object
        #-------------------------------------------------------------------------- 

        # Observations for Objects
        # *Note: there are three quantities of interest: (i) (total) num_objs_to_load, (ii) num_objs (to_model), and (iii) goal object. 
        # We report data for num_objs that are closest to goal_object and ignore the rest. This list is updated when is_success is True.
        # We only consider the relative position between the goal object and end-effector, all the rest are set to 0.
        # Check, remove & update fallen objs list/dicts
        self.fallen_objs = self.return_fallen_objs() # remove obj from self.obj_names
        
        # # Place goal object at the front
        if self.fallen_objs == []:
            self.sorted_objects_to_model = self.return_sorted_objs_to_model(self.goal_object, self.other_objs_than_goals)
        
        # TODO: sorted_objects should be updated when an object is successfully picked. Such that when there is one object less, 
        # the new dimensionality is reflected in these observations as well.

        # Initialize obj observations with dim 20 3 pos, 4 quat, 3 velp, 3 velr, 3 obj rel pos, 4 obj rel quat
        object_i_pos    = np.zeros(3*self.num_blocks)
        object_i_quat   = np.zeros(4*self.num_blocks)

        object_velp     = np.zeros(3*self.num_blocks)
        object_velr     = np.zeros(3*self.num_blocks)
        
        object_rel_pos  = np.zeros(3*self.num_blocks)
        object_rel_rot  = np.zeros(4*self.num_blocks)

        achieved_goal = np.zeros(3)

        # Range through the whole set of blocks. As they picked, we still iterate through them, but their entries will have zeros.
        for i in range(self.num_blocks) :

            name_list = list(self.sorted_objects_to_model)
            # if not empty fill from obs, else leave entries as zeros
            if i <= len(name_list)-1:
                # Pose: pos and orientation
                object_i_pos[3*i:3*(i+1)]  = obs[name_list[i] + '_pos']
                object_i_quat[4*i:4*(i+1)] = obs[name_list[i] + '_quat']

                # Vel: linear and angular
                object_velp[3*i:3*(i+1)] = obs[name_list[i] +'_velp'] * dt
                object_velp[3*i:3*(i+1)] = object_velp[3*i:3*(i+1)] - grip_velp # relative velocity between object and gripper

                object_velr[3*i:3*(i+1)] = obs[name_list[i] +'_velr'] * dt

                # Relative position wrt to gripper:
                # *Note: we will only do this for the goal object and set the rest to 0.
                # By setting to 0 all calculations in the network will be cancelled. Robot should reach only to the goal object.
                # Goal object to be modified if successful (without repeat)
                if i == 0:
                     object_rel_pos[3*i:3*(i+1)] = object_i_pos[:3] - grip_pos
                     object_rel_rot[4*i:4*(i+1)] = T.quat_distance(object_i_quat[:4] ,grip_quat) # quat_dist returns the difference

                    # 02) Achieved Goal: the achieved state will be the goal object's position (ie. the object you are trying to grasp)
                    #--------------------------------------------------------------------------
                    # TODO: double check if this works effectively for our context + HER. Otherwise can add objects and grip pose.
                    #--------------------------------------------------------------------------
                     achieved_goal = np.concatenate([    # 3          # 7
                        object_i_pos[:3].copy(),    # 3      # Try pos only first.
                        # object_i_quat.copy(), # 4
                    ])

                else:
                    # Fill these rel data with fixed nondata
                    object_rel_pos[3*i:3*(i+1)] = np.zeros(3)
                    object_rel_rot[4*i:4*(i+1)] = np.zeros(4)

            # # Augment observations      Dims:
            # env_obs = np.concatenate([  # 17 + (20 * num_objects)
            #     env_obs,
            #     object_i_pos.ravel(),   # 3
            #     object_i_quat.ravel(),  # 4
            #
            #     object_velp.ravel(),    # 3
            #     object_velr.ravel(),    # 3
            #
            #     object_rel_pos.ravel(), # 3
            #     object_rel_rot.ravel()  # 4
            # ])
            env_obs = np.concatenate([  # 17 + (20 * num_objects)
                env_obs,
                object_i_pos[3*i:3*(i+1)].ravel(),  # 3
                object_i_quat[4*i:4*(i+1)].ravel(),  # 4

                object_velp[3*i:3*(i+1)].ravel(),  # 3
                object_velr[3*i:3*(i+1)].ravel(),  # 3

                object_rel_pos[3*i:3*(i+1)].ravel(),  # 3
                object_rel_rot[4*i:4*(i+1)].ravel()  # 4
            ])

            ## TODO: Additional observations
            # (1) End-effector type: use robosuites list to provide an appropriate number to these
            # (2) QT-OPTs DONE parameter for reactivity.
        
        # --------------------------------------------------------------------------------------
        # Removed from here:   Finally, append the robot's grip xyz 
        # --------------------------------------------------------------------------------------
        # TODO: should we differentiate between object in hand or not like original fetch?
        # achieved_goal = np.concatenate([
        #     achieved_goal, 
        #     grip_pos.copy(),
        #     grip_quat.copy()
        #     ])
        achieved_goal = np.squeeze(achieved_goal)

        #--------------------------------------------------------------------------
        # 03 Desired Goal
        #--------------------------------------------------------------------------
        desired_goal = []
        desired_goal = np.concatenate([                      
            self.object_placements[self.goal_object['name'][:5]+'VisualObject'][0],        # 3  Extract desired_goal from the name of the latest goal_object. But we need the visual position. object_placements is a dict whose object key has a pos, quat, and obj
            ])
        
        # Returns obs, ag, and also dg
        return_dict = {
            'observation':   env_obs.copy(),
            'achieved_goal': achieved_goal.copy(),  # [ag_ob0_xyz, ag_ob1_xyz, ... rob_xyz]
            'desired_goal':  desired_goal.copy(),   # [goal_obj_xyz, goal_obj_quat]

            # TODO: Should we also include modalities [image-state, object-state] from observables? 
            # GymWrapper checks for it, but we may not need GymWrapper.
            # Alternatively we could change GymWrapper to look for the 'obsevation' key and these last two. 
            pf+'proprio-state': obs[pf+'proprio-state'],
            'object-state': obs['object-state'],
        }

        # Images
        #TODO: add image representation
        #if obs[]
        return return_dict

    def step(self, action):
        '''

        Takes a step in simulation with control command @action:

        01 Call sim.forward() 
            sim.forwrad() performs steps 2-21 (http://mujoco.org/book/computation.html#piForward) of a regular sim.step() call. Step 2-21 summarized below.
            fk->poses bodies/geoms/sites/cams
            body inertias+joint axes in global frames centered at CoM
            tendon lengths/moment arms
            composite rigid body inertias -> joint-space inertia matrix
            list of active contacts
            constraint jacobian and residuals
            sensor data/potential energy
            tend/actuator vels
            body vels and rates of change of the joint axes in global frames at CoM
            passive forces: spring-dampers and fluid dynamics
            sensor data that depends on velocity/kinetic energy
            constraint acceleration
            coriolis/centrigual/gravitational forces
            actuator forces/activation dynamics
            compute joint acceleration from all forces except still unknown constraint forces
            compute constraint forces with selected solver. update joint acceleration in mjData.aqcc main out of FwdDyns
            compute sensor data that dpeends on force/acceleration
            
        02 Clip action 
            Note: not necessary when we wrap the env with the NormalizedBoxEnv class). TODO NormalizedBoxEnv currently clips at [-1,+1] and all the same for eef and fingers. Need to fix.

        03 Set data to mujoco sim.data.ctrl

        04 Step (steps 1-24)
            
            check pos/vels for unacceptably large vals indicating divergence.
            ...
            ... steps from sim.forward() above
            ... 
            check for unacceptably lare values, if so reset
            compare FwdDyn | InvDyn to diagnose poor solver conv
            advance sim state by one time step with selected integrator

        05 Update observables and get new observations
        06 Update 'Done'
        07 Process info 
        08 Process reward

        return obs, reward, done, info 

        Args:
            action (np.array): Action to execute within the environment

        Returns:
            4-tuple:

                - (dict) with 'observations', 'achieved_goal', and 'desired_goal' 
                - (float) reward from the environment
                - (bool) whether the current episode is completed or not
                - (dict) misc information

        Raises:
            ValueError: [Steps past episode termination]        
        '''
        if self.done:
            raise ValueError("executing action in terminated episode")

        self.timestep += 1

        # Since the env.step frequency is slower than the mjsim timestep frequency, the internal controller will output
        # multiple torque commands in between new high level action commands. Therefore, we need to denote via
        # 'policy_step' whether the current step we're taking is simply an internal update of the controller,
        # or an actual policy_step update
        policy_step = True


        # Loop through the simulation at the model timestep rate until we're ready to take the next policy step
        # (as defined by the control frequency specified at the environment level)
        for i in range(int(self.control_timestep / self.model_timestep)):

            # 01. sim.forward()
            self.sim.forward()

            # Action Clipping
            # Not necessary to clip actions within robosuite as we wrap with the NormalizedBoxEnv. Also inside OSC controller
            # -->Set (clipped) action in mujoco
            # action = np.clip(action, 
            #                  self.action_spec[0],
            #                  self.action_spec[1])
            
        
            # 03 Copy action to sim.data.ctrl (no mocaps used currently. differs from FetchEnv step approach)
            self._pre_action(action, policy_step)

            # 04 sim.step
            try:
                self.sim.step()                             # Advance simulation
            
            except mujoco_py.builder.MujocoException as e:
                print(e)
                print(F"action {action}") 

            # 05 Update observables and get new observations
            self._update_observables()
            env_obs = self._get_obs()
            
            policy_step = False

        # Note: this is done all at once to avoid floating point inaccuracies
        self.cur_time += self.control_timestep        

        # 06 Process info
        info = { 'is_success': self._is_success(env_obs['achieved_goal'], env_obs['desired_goal']),
                 'is_inside_workspace': self._is_inside_workspace(env_obs['robot0_proprio-state']) }

        if info['is_success']:

            # # If deployed a scripted policy-based learning and want to open fingers after place, turn on open_gripper_flag
            # self.open_gripper_flag = True          
            
            # ## Experimental code to open fingers after place (no scripted polidy)
            # for _ in range(25):
            #     action=np.array([0,0,0,0,0,0,-1]) # -1 action should open fingers
            #     self._pre_action(action, policy_step=True)
            #     self._update_observables()
            #     #env_obs = self._get_obs()     # want to update goals but this will throw an error after all objects successfully placed with an empty self.goal_object and before a reset.
            #     self.sim.step()
            #     #self.render()                 # needs us to add a flag. 
            self.add_remove_objects()

        # 06b Process Reward * Info
            # TODO: design a manner to describe observations in our graph node setting. currently just 'state', but later will use images in nodes, and can extend beyond.
            # if "image" in self.obs_type:
            #     reward = self.compute_reward_image()
            #     if reward < .05:
            #         info = { 'is_success': True }
            #     else:
            #         info = { 'is_success': False }
            # elif "state" in self.obs_type: ...
            # else:
            #     raise ("Obs_type not recognized")

        # 07 Process Done: 
        # If ( OR (ii) we have succeeded, set to true OR (iii) end-effector moves outside the workspace
        done = ((self.timestep >= self.horizon)and not self.ignore_done                                 or  # 1. time_step is past horizon               
               (info['is_success'] and (self.object_names+self.not_yet_considered_object_names) == [])  or  # 2. Succeeded AND no more objects. important for multiple object settings when we are done after all objects picked up.
               self.fallen_objs_flag                                                                    or  # 3. If there is a fallen object, reset and start again. 
               not info['is_inside_workspace'])                                                             # 4. If robot end effector exits workspace, reset. 
        
        # 08 Process Reward
        reward = self.compute_reward(env_obs['achieved_goal'], env_obs['desired_goal'], info)
    
        return env_obs, reward, done, info       

    # -----Serialization------
    def __getstate__(self):
        '''
        Saves key attributes needed to reinstantiate the class. Called on pickle.dumps.
        
        Method ideally would save object. Could do via the Serializable class. 
        However, there is an offending class; namely, self.robots. If you try to pickle this class an exception occurs stating that in mujoco_py/mjbatchrenderer.pyx, L2 import pycuda.driver as drv, no default __reduce__ is found due to a non-trivial __cinit__
        Below, in the commented out section, we tried include the offending class but deleting sub classes... have not yet succeeded. 
        It would be desirable to solve this as it facilitates the re-use of the environment. 
        
        Right now, we save everything except self.robots but then actually need to re-construct the class. 
        Note that the reconstruction is not done directly in __setstate__, we do it outside in a script like rlkit-relational/scripts/sim_goal_conditional_policy.py to allow for customization needed for simulation         
        '''
        # Extract all kwargs        
        d = dict()        
        d['robots'] = self.robot_names                       
        d['reward_scale'] = self.reward_scale
        d['hard_reset'] = self.hard_reset
        d['ignore_done'] = self.ignore_done
        d['object_reset_strategy'] = self.object_reset_strategy
        d['num_blocks'] = self.num_blocks
        d['num_objs_to_load'] = self.num_objs_to_load
        d['object_randomization'] = self.object_randomization
        d['use_object_obs'] = self.use_object_obs
        d['use_camera_obs'] = self.use_camera_obs
        d['reward_shaping'] = self.reward_shaping
        
        # Controller configuration
        d['controller_config'] = self.robot_configs[0]['controller_config']

        d['variant'] = self.variant
        # d['control_freq'] = self.robot_configs[0]['control_freq'] # not needed. inside robot_configs[0]

        # May not need these as you will select custom values to display policy
        d['horizon'] = self.horizon
        d['has_renderer'] = self.has_renderer

        # d = self.__dict__.copy()
        # Keep the last portion of the module string name as the name of the environment
        #d['env_name'] = type(self).__name__
        d['env_name'] = self.variant['expl_environment_kwargs']['env_name']

        # Note:
        # This pickling fails if we save self.robots, i.e.:
        # d['robots'] = self.robots               # list containing robot objects
        # I have not been able to solve this even if I:
        # - immediately later del objects within self.robots
        # - immeidately later del d['robots'] itself

        # Try to remove offending class
        # del d['robots'] 


        return d 
    
    def __setstate__(self, d):
        '''
        __setstate_ will properly extract all args/kwargs and then pass them to the environment's constructure to re-insantiate the object.
        '''
        #Serializable.__setstate__(self, d)   
         
        #self.robot_names                        = d['robots']
        self.robots                             = d['robots']
        # self.robot_configs = list()
        # self.robot_configs.append( d['controller_configs] ) 

        self.reward_scale                       = d['reward_scale']
        self.hard_reset                         = d['hard_reset']
        self.ignore_done                        = d['ignore_done']
        self.object_reset_strategy              = d['object_reset_strategy']
        self.num_blocks                         = d['num_blocks']
        self.num_objs_to_load                   = d['num_objs_to_load']
        self.object_randomization               = d['object_randomization']
        self.use_object_obs                     = d['use_object_obs']
        self.use_camera_obs                     = d['use_camera_obs']
        self.reward_shaping                     = d['reward_shaping']        
        self.variant                            = d['variant']

        # May not need these as you will select custom values to display policy
        self.horizon                            = d['horizon']
        self.has_renderer                       = d['has_renderer']

        # Controller Configs (need the 's' below)
        self.controller_configs                  = d['controller_config']

        # environment name
        env_name = d['env_name']
        del d['env_name'] # without deleting it shows up as a double attribute

        # Remake the picking environment via make in base.py? 
        # No. Opted to rebuild outside to allow to customize some params.    
        #env = suite.make(env_name, *(), **d) 
        #self = env # NormalizedBoxEnv(GymWrapper(env)) <|MERGE_RESOLUTION|>--- conflicted
+++ resolved
@@ -307,17 +307,9 @@
 
         # Reset
         first_reset             = True,
-<<<<<<< HEAD
-            
-        # curr learn
-        curr_learn_dist_col     = -0.5,
-        curr_learn_dist_vis     = -0.5,
-        success_rate            = 0.0
-=======
 
         # Check Grasp
         check_grasp_flag        = False,        # Flag enables checking whether gripper fingers touching object. Useful to confirm success turns computation on/off and used in _is_success
->>>>>>> 74429383
     ):
         print('Generating Picking class.\n')
         # Task settings
@@ -408,18 +400,11 @@
         self.do_reset_internal = True
         self.check_grasp_flag = check_grasp_flag                # Flag enables checking whether gripper fingers touching object. Useful to confirm success turns computation on/off and used in _is_success
 
-<<<<<<< HEAD
-        # curr learn
-        self.curr_learn_dist_col = curr_learn_dist_col
-        self.curr_learn_dist_vis = curr_learn_dist_vis
-        self.success_rate        = success_rate
-=======
         # (E) Curriculum Learning
         self.curr_learn_dist = 0.05                             # curriculum learning threshold
         
         # (F) Open Gripper Flag
         self.open_gripper_flag = False
->>>>>>> 74429383
 
         # Variant dictionary
         self.variant = variant
@@ -739,13 +724,7 @@
             # can sample anywhere in bin
             bin_x_half = self.model.mujoco_arena.table_full_size[0] / 2 - 0.05 # half of bin - edges (2*0.025 half of each side of each wall so that we don't hit the wall)
             bin_y_half = self.model.mujoco_arena.table_full_size[1] / 2 - 0.05
-<<<<<<< HEAD
-            # reduce bin full size to 90% to prevent bumping between wrist n wall
-            bin_x_half *= 0.9
-            bin_y_half *= 0.9
-=======
             
->>>>>>> 74429383
             # pickObjectSampler: (non-visual) objects are sampled within the bounds of the picking bin #1 (with some tolerance) and outside the object radiuses
             self.placement_initializer.append_sampler(
                 sampler = UniformRandomSampler(
@@ -839,11 +818,7 @@
                 ensure_valid_placement          = True,
                 reference_pos                   = reference_pos,
                 z_offset                        = 0.10,                             # Set a vertical offset of XXcm above the bin
-<<<<<<< HEAD
-                z_offset_prob                   = z_offset_prob,  # probability with which to set the z_offset
-=======
                 z_offset_prob                   = 0.50,                             # probability with which to set the z_offset
->>>>>>> 74429383
             )
         )
 
