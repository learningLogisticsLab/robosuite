--- conflicted
+++ resolved
@@ -1249,14 +1249,6 @@
 
         # 1. Check for fallen objs if obj height is less than table surface
         fallen_objs = [name for name in self.object_names + self.not_yet_considered_object_names
-<<<<<<< HEAD
-                       if self._observables[name+'_pos'].obs[2] < self.bin1_pos[2]]
-
-        # if there is a fallen obj:
-        # 1. Sort objects
-        # 2. Turn on fallen objs flag to reset
-        if fallen_objs:
-=======
                        if self._observables[name+'_pos'].obs[2] < self.bin1_pos[2] and name not in self.fallen_objs]
         # self.object_names = [name for name in self.object_names if name not in fallen_objs]
         # self.not_yet_considered_object_names = [name for name in self.not_yet_considered_object_names if name not in fallen_objs]
@@ -1270,13 +1262,12 @@
         # if there is a fallen goal obj, call get goal obj
         # if there is a fallen not goal obj, keep goal obj, remove fallen obj from self other obj than goal
         if fallen_objs:
-
+            
             # if self.goal_object['name'] in fallen_objs:
             #     self.goal_object, self.other_objs_than_goals = self.get_goal_object()
             # elif self.goal_object['name'] not in fallen_objs:
             #     self.other_objs_than_goals = [name for name in self.other_objs_than_goals if name not in fallen_objs]
             
->>>>>>> af4a1412
             # bring goal obj to front
             self.sorted_objects_to_model = self.return_sorted_objs_to_model(self.goal_object, self.other_objs_than_goals)
             print("fallen is {}, pos is {}, goal is {}, other obj is {}".format(fallen_objs, self._observables[fallen_objs[0]+'_pos'].obs, self.goal_object,
