--- conflicted
+++ resolved
@@ -1727,11 +1727,7 @@
         all_objects = list(range(num_objs_in_db))
         if self.simple_objects:
             #all_objects = [13, 14, 15, 17, 18]
-<<<<<<< HEAD
-            all_objects = [15]
-=======
             all_objects = [15]        
->>>>>>> e20dbc7a
 
         # Load objects (can simplify to only load simple circular objects)        
         objs_to_consider = random.sample( all_objects, num_objs_to_load) # i.e.objs_to_consider = [69, 66, 64, 55, 65]
