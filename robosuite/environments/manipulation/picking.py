#core
import sys
import random
import os.path

import math
import numpy as np
from collections import OrderedDict

# Utilities
import robosuite as suite
import robosuite.utils.transform_utils as T
from robosuite.utils.placement_samplers import SequentialCompositeSampler, UniformRandomSampler, robotUniformRandomSampler, UniformWallSampler

# 01 Objects
# Import desired|all objects (and visual objects). Use * to import large number of objects. 
from robosuite.models.objects import * 

# After importing we can extract objects by getting the modules via dir()
mods = dir()

# Name Assumptions:
# object names: oXXXX
# visual object names: oXXXXv
# class names will follow the same name as object names and visual object names. This is a departure from robosuite which sets them as: MilkObject, MilkVisualObject, Milk, and Milkvisual for object name, visual object name, object class, and visual object class name respectively. 

# Assumes names have VisualObject TODO: this may change to o00XXv
visual_objs_in_db   = [ item for item in mods if 'VisualObject' in item]
objs_in_db          = [ item.replace('Visual','') for item in visual_objs_in_db ] #
num_objs_in_db      = len(objs_in_db)

# 02 Manipulation Environment (Parent)
from robosuite.environments.manipulation.single_arm_env import SingleArmEnv

# 03 Arena: bins_arena.xml
from robosuite.models.arenas import BinsArena

# 04 Tasks
from robosuite.models.tasks import ManipulationTask

# 05 Observables
from robosuite.utils.observables import Observable, sensor

# 06 Mujoco
import mujoco_py

# 07 Gym Spaces
from gym import spaces

# Globals
object_reset_strategy_cases = ['organized', 'jumbled', 'wall', 'random']
_reset_internal_after_picking_all_objs = True


class Picking(SingleArmEnv):
    """
    This class corresponds to a pick and place task for a single PANDA robot arm as defined in robosuite assets and trained via Richard Li's RelationalRL. 
    Currently, the task is modelled as a bin-picking task, but maybe extended to include putwalls. 

    The class allows the user to set:

    Args:
        #--- Robots --------------------------------------------------------------------------------------------
        robots (str or list of str): Specification for specific robot arm(s) to be instantiated within this env
            (e.g: "Sawyer" would generate one arm; ["Panda", "Panda", "Sawyer"] would generate three robot arms)
            Note: Must be a single single-arm robot!
            TODO: find a way to integrate Baxter into a single-arm robot.

        gripper_types (str or list of str): type of gripper, used to instantiate
            gripper models from gripper factory. Default is "default", which is the default grippers(s) associated
            with the robot(s) the 'robots' specification. None removes the gripper, and any other (valid) model
            overrides the default gripper. Should either be single str if same gripper type is to be used for all
            robots or else it should be a list of the same length as "robots" param

        env_configuration (str): Specifies how to position the robots within the environment (default is "default").
            For most single arm environments, this argument has no impact on the robot setup.

        #--- Control --------------------------------------------------------------------------------------------
        control_freq (float): how many control signals to receive in every second. This sets the amount of
            simulation time that passes between every action input.

        controller_configs (str or list of dict): If set, contains relevant controller parameters for creating a
            custom controller. Else, uses the default controller for this specific task. Should either be single
            dict if same controller is to be used for all robots or else it should be a list of the same length as
            "robots" param

        #--- Arena --------------------------------------------------------------------------------------------
        table_full_size (3-tuple): x, y, and z dimensions of the table.

        table_friction (3-tuple): the three mujoco friction parameters for
            the table.

        bin1_pos (3-tuple): Absolute cartesian coordinates of the bin initially holding the objects

        bin2_pos (3-tuple): Absolute cartesian coordinates of the goal bin

        #--- MDP --------------------------------------------------------------------------------------------
        use_camera_obs (bool): if True, every observation includes rendered image(s)

        use_object_obs (bool): if True, include object (cube) information in
            the observation.

        reward_scale (None or float): Scales the normalized reward function by the amount specified.
            If None, environment reward remains unnormalized

        reward_shaping (bool): if True, use dense rewards.

        horizon (int): Every episode lasts for exactly @horizon timesteps.

        ignore_done (bool): True if never terminating the environment (ignore @horizon).


        #--- Reset & Objects --------------------------------------------------------------------------------------------

        hard_reset (bool): If True, re-loads model, sim, and render object upon a reset call, else,
            only calls sim.reset and resets all robosuite-internal variables

        # Objects: (i) how many in hard drive, (ii) how many to load (randomly from file), and (iii) how many to model in graph
        num_objs_in_db:     number of objects available in database/folder
        num_obs_to_load:    number of objects to insert to bin
        num_blocks:         number of objects to model with graph nodes. This directly affects the reward scale. 
        
        object_reset_strategy (str): [organized, jumbled, wall, random]. 
                                     Organized: nicely stacked side-by-side, if no more fit, on-top of each other. left-to-right.
                                     Jumbled:   just dropped in from top at center, let them fall freely.
                                     Wall:      align objects with wall. start on far wall on the left and move clock-wise.
                                     Random:    select above strategy randomly with each new reset.
        object_randomization (bool): specifies whether new random objects are selected with every reset or not. I.e. 
                                     Ie. if 100 objs available in db, but you only place 20 in bin, you can continue to choose 
                                     20 new ones with each new reset. 

        # Init structs for object names, visual object names, object_to_ids, sorted_objects, objs _in_target_bing...        
        self.object_names                                   # list of names (string) currently modeled objects
        self.visual_object_names                            # same for visual

        self.not_yet_considered_object_names                # list of names of loaded objs that are not currently being modeled
        self.not_yet_considered_visual_object_names         # same for visual

        self.objects                                        # list of modeled instantiated objects
        self.visual_objects                                

        self.not_yet_considered_objects                     # list of unmodeled instantiated objects
        self.not_yet_considered_visual_objects              # same for visual        

        self.object_to_id                                   # dict with mappings between object and id
        self.object_id_to_sensors                           # Maps object id to sensor names for that object         

        self.sorted_objects_to_model                        # closest objects to the self.goal_object based on norm2 dist
        self.object_placements                              # placements for all objects upon reset    

        self.other_objs_than_goals   
        self.objects_in_target_bin                          # list of object names (str) in target bin        

        # Goal pose for HER setting
        self.goal_object                                    # holds name, pos, quat
        self.goal_pos_error_thresh                          # set threshold to determine if current pos of object is at goal.


        #--- Cameras --------------------------------------------------------------------------------------------
        camera_names (str or list of str): name of camera to be rendered. Should either be single str if
            same name is to be used for all cameras' rendering or else it should be a list of cameras to render.

            :Note: At least one camera must be specified if @use_camera_obs is True.

            :Note: To render all robots' cameras of a certain type (e.g.: "robotview" or "eye_in_hand"), use the
                convention "all-{name}" (e.g.: "all-robotview") to automatically render all camera images from each
                robot's camera list).

        camera_heights (int or list of int): height of camera frame. Should either be single int if
            same height is to be used for all cameras' frames or else it should be a list of the same length as
            "camera names" param.

        camera_widths (int or list of int): width of camera frame. Should either be single int if
            same width is to be used for all cameras' frames or else it should be a list of the same length as
            "camera names" param.

        camera_depths (bool or list of bool): True if rendering RGB-D, and RGB otherwise. Should either be single
            bool if same depth setting is to be used for all cameras or else it should be a list of the same length as
            "camera names" param.
            
        has_renderer (bool): If true, render the simulation state in
            a viewer instead of headless mode.

        has_offscreen_renderer (bool): True if using off-screen rendering


        render_camera (str): Name of camera to render if `has_renderer` is True. Setting this value to 'None'
            will result in the default angle being applied, which is useful as it can be dragged / panned by
            the user using the mouse

        render_collision_mesh (bool): True if rendering collision meshes in camera. False otherwise.

        render_visual_mesh (bool): True if rendering visual meshes in camera. False otherwise.

        render_gpu_device_id (int): corresponds to the GPU device id to use for offscreen rendering.
            Defaults to -1, in which case the device will be inferred from environment variables
            (GPUS or CUDA_VISIBLE_DEVICES).

        #--- 
        initialization_noise (dict or list of dict): Dict containing the initialization noise parameters.
            The expected keys and corresponding value types are specified below:

            :`'magnitude'`: The scale factor of uni-variate random noise applied to each of a robot's given initial
                joint positions. Setting this value to `None` or 0.0 results in no noise being applied.
                If "gaussian" type of noise is applied then this magnitude scales the standard deviation applied,
                If "uniform" type of noise is applied then this magnitude sets the bounds of the sampling range
            :`'type'`: Type of noise to apply. Can either specify "gaussian" or "uniform"

            Should either be single dict if same noise value is to be used for all robots or else it should be a
            list of the same length as "robots" param

            :Note: Specifying "default" will automatically use the default noise settings.
                Specifying None will automatically create the required dict with "magnitude" set to 0.0.

    Raises:
        AssertionError: [Invalid object type specified]
        AssertionError: [Invalid number of robots specified]
    """

    def __init__(
        self,

        # Robots
        robots,
        gripper_types       = "default",                
        env_configuration   = "default", # dictionary        

       # Control
        control_freq       = 20,        
        controller_configs = None,

        # Arena
        table_full_size = (0.39, 0.49, 0.82), # these dims are table*2 -0.01 in (x,y). z would have been 0.02*2 -1 = 0.03 but it is 0.82 ??
        table_friction  = (1, 0.005, 0.0001), # (sliding, torsional, rolling) rations across surfaces. 

        # bin1_pos = (0.1, -0.25, 0.8),           # Follows xml
        # bin2_pos = (0.1, 0.28, 0.8),

        # # move bins
        # bin1_pos=(-0.1, -0.25, 0.8),  # Follows xml
        # bin2_pos=(-0.1, 0.28, 0.8),
        # bin_thickness=(0, 0, 0.02),
        
        # Observations
        use_camera_obs = True,                  # TODO: Currently these two options are setup to work in oposition it seems. Can we have both to True?
        use_object_obs = False,

        # Rewards
        reward_scale    = 1.0,
        reward_shaping  = False,
      
        horizon     = 1000,
        ignore_done = False,

        # Objects & Resets & Goals
        num_blocks              = 1,        # blocks to consider in graph. affects rewards. 
        num_objs_to_load        = 1,        # from db       

        object_reset_strategy = "jumbled",   # [organized, jumbled, wall, random]. random will randomly choose between first three options. 
        object_randomization  = True,       # Randomly select new objects from database after reset or not

        # Reset
        hard_reset            = False,       # If True, re-loads model|sim|render object w reset call. Else, only call sim.reset and reset all robosuite-internal variables        

        # Goals
        goal                    = 0,
        objects_in_target_bin   = [],

        goal_pos_error_thresh   = 0.05,     # Used to determine if the current position of the object is within a threshold of goal position

        # Camera: RGB
        camera_names            = "agentview",
        camera_heights          = 256,
        camera_widths           = 256,
        camera_depths           = False,

        has_renderer            = False,
        has_offscreen_renderer  = True,
        # "camera" names = ('frontview', 'birdview', 'agentview', 'robot0_robotview', 'robot0_eye_in_hand').
        render_camera           = "agentview", #TODO: may need to adjust here for better angle for our work
        render_collision_mesh   = False,
        render_visual_mesh      = True,
        render_gpu_device_id    = 0,            # was -1 

        # Noise
        initialization_noise    ="default",
        suite_path              = "",    

        # Variant dictionary
        variant                 = {},           # Can be filled in when the class is instantiated in drl algo side.    
    ):
        print('Generating Picking class.\n')
        # Task settings

        # (A) Objects: 
        # 1. Set num_objs_in_db
        # 2. set num_objs_to_load, but first check this number is less than num_objs_in_db
        # 3. set num_objects to represent in graph
        # 4. generate random list of objects to load: more involved as several checks required. 

        # Init structs for object names, visual object names, object_to_ids, sorted_objects, objs _in_target_bing...        
        self.object_names           = []                        # list of names (string) currently modeled objects
        self.visual_object_names    = []                        # same for visual

        self.not_yet_considered_object_names        = []        # list of names of loaded objs that are not currently being modeled
        self.not_yet_considered_visual_object_names = []        # same for visual

        self.objects                                = []        # list of modeled instantiated objects
        self.visual_objects                         = []        

        self.not_yet_considered_objects             = []        # list of unmodeled instantiated objects
        self.not_yet_considered_visual_objects      = []        # same for visual        

        self.object_to_id            = {}                       # dict with mappings between object and id
        self.object_id_to_sensors    = {}                       # Maps object id to sensor names for that object         

        self.sorted_objects_to_model = {}                       # closest objects to the self.goal_object based on norm2 dist
        self.object_placements       = {}                       # placements for all objects upon reset    

        self.other_objs_than_goals   = []
        self.objects_in_target_bin   = objects_in_target_bin    # list of object names (str) in target bin        

        # Goal pose for HER setting
        self.goal_object            = {}                     # holds name, pos, quat
        self.goal_pos_error_thresh  = goal_pos_error_thresh  # set threshold to determine if current pos of object is at goal.

        # Fallen objects flag
        self.fallen_objs_flag   = False

        ## Organize object information

        # No longer use code below, instead use mods = dir() in preamble. This is left for considerations.
        #------------------------------------------------------------------------------------------------------------------
        # num_objs_to_load obtained from preamble via reading dir() modules correctly instead of files as below. 
        # obj_dir = os.path.join(suite_path, './models/assets/objects')
        # self.num_objs_in_db = len([name for name in next(os.walk(obj_dir))[2] if 'visual' not in name]) # looks for files without visual        
        self.num_objs_in_db = num_objs_in_db

        if num_objs_to_load < self.num_objs_in_db:
            self.num_objs_to_load  = num_objs_to_load           # tot num of object to load 
        else:
            self.num_objs_to_load = self.num_objs_in_db                   

        if num_blocks > self.num_objs_to_load:
            self.num_blocks  = self.num_objs_to_load            # We cannot model more objects in the graph that what we have loaded
            self.num_objects = self.num_blocks
        else:     
            self.num_blocks  = num_blocks
            self.num_objects = num_blocks                       # tot num of objects to represent in graph (we use this more descriptive name here, but keep num_blocks for RelationalRL)
    
        # Given the available objects, randomly pick num_objs_to_load and return names, visual names, and name_to_id
        (self.object_names, self.visual_object_names, 
        self.not_yet_considered_object_names, self.not_yet_considered_visual_object_names, 
        self.object_to_id) = self.load_objs_to_simulate(self.num_objs_in_db,self.num_objs_to_load)

        # whether to use ground-truth object states
        self.use_object_obs = use_object_obs

        # Hard Reset: afects re-loading on reset
        self.hard_reset = hard_reset

        # (b) Strategies
        self.object_reset_strategy  = object_reset_strategy     # organized|jumbled|wall|random
        self.object_randomization   = object_randomization      # randomize with new objects after reset (bool)
        print(f"A total of {self.num_objs_to_load} objects are being loaded. A total of {self.num_objects} will be modeled as nodes.")
        print(f"The object reset strategy is: {self.object_reset_strategy} and new objects will be randomly picked after reset\n")
        #-----------        

        # (C) reward/reset configuration
        self.distance_threshold = 0.05                          # Determine whether obj reaches goal

        self.reward_scale   = reward_scale                      # Sets a scale for final reward
        self.reward_shaping = reward_shaping

        self.first_reset = True
        self.do_reset_internal = True

        # Variant dictionary
        self.variant = variant

        # Initialize Parent Classes: SingleArmEnv->ManipEnv->RobotEnv->MujocoEnv
        super().__init__(
            robots                  = robots,
            mount_types             = "default",            # additional - set to default            
            gripper_types           = gripper_types,
            env_configuration       = env_configuration,

            control_freq            = control_freq,
            controller_configs      = controller_configs,

            use_camera_obs          = use_camera_obs,
            horizon                 = horizon,
            ignore_done             = ignore_done,
            hard_reset              = hard_reset,

            camera_names            = camera_names,
            camera_heights          = camera_heights,
            camera_widths           = camera_widths,
            camera_depths           = camera_depths,

            has_renderer            = has_renderer,
            has_offscreen_renderer  = has_offscreen_renderer,
            render_camera           = render_camera,
            render_collision_mesh   = render_collision_mesh,
            render_visual_mesh      = render_visual_mesh,
            render_gpu_device_id    = render_gpu_device_id,            

            initialization_noise    = initialization_noise,                     
        )

    def clear_object_strucs(self):

        self.objects.clear()
        self.visual_objects.clear()

        self.not_yet_considered_visual_objects.clear()
        self.not_yet_considered_objects.clear()

        self.object_names.clear()
        self.visual_object_names.clear()

        self.not_yet_considered_object_names.clear()
        self.not_yet_considered_visual_object_names.clear()

        self.object_to_id.clear()
        self.object_id_to_sensors.clear()
        self.sorted_objects_to_model.clear()

        self.object_placements.clear()

        self.other_objs_than_goals.clear()
        self.objects_in_target_bin.clear()

        self.goal_object.clear()        

    def goal_distance(self, goal_a, goal_b):
        assert goal_a.shape == goal_b.shape
        return np.linalg.norm(goal_a - goal_b, axis=-1)

    def get_goal_object(self):
        '''
        Plays the role of selecting a desired object for order fulfillment (name,pose). Selected when: (i) starting, or (ii) a previous goal has been picked successfully.
        Currently, randomly choose an object from the list of self.object_names which has num_objs_to_load.

        Assumes that (visual) object placements from reset_sim() are available: 
        self.object_placements = self.placement_initializer.sample()

        Returns:
            goal dict copy with name, pos, quat keys and string and np.arrays as values.             If objects are unavailable, return emptry name zero pos and identity quat.                
            other_objects list of object names
        '''
        goal_obj = {}
        
        if len(self.object_names) > 0: 
            # Select a goal obj
            goal_obj['name'] = np.random.choice(self.object_names)

            # Extract the pos and quat from the (pos,quat) tuple of the object_placements
            goal_obj['pos']  = self.object_placements[goal_obj['name']][0]
            goal_obj['quat'] = self.object_placements[goal_obj['name']][1]
            
            # Prepare a list of other objs not containing goal. Note: it does not include the 'not_yet_considered_objects' that are not being modelled.
            other_objs_to_consider = self.object_names.copy()
            other_objs_to_consider.remove(goal_obj['name'])     


        # Else: "There are no objects to load!! zero out info."
        else:
            print("Picking.get_goal_object(): cannot choose goal as self.object_names list is empty")
            goal_obj['name'] = []
            goal_obj['pos']  = np.array([0, 0, 0])
            goal_obj['quat'] = np.array([1, 0, 0, 0])

            other_objs_to_consider = []

        return goal_obj.copy(), other_objs_to_consider.copy()
    
    def compute_reward(self, achieved_goal, desired_goal, info):
        """
        Computes discrete sparse reward, perhaps in an off-policy way during training. 
        
        A negative format is used: if goal is not met ==> penalized with -1. 
        The policy will be encouraged to minimize the cost. A perfect policy would have returns equal to 0.
        
        - Use achieved goal and desired goal positions to determine the reward. 
        - TODO: test if a normalized incremental reward would be better as done in reward()

        :param achieved_goal: (numpy array) goal_object's pos(3) and quat(4)
        :param desired_goal:  (numpy array) target pos(3) and quat(4)
        :param info:          (bool)        indicating success or failure
        :return:              (float)       reward 
        """
        
        # Compute position subdistances
        ag_pos = achieved_goal[:3]
        dg_pos = desired_goal[:3]
        dist   = self.goal_distance(ag_pos, dg_pos)

        # Sparse reward calculation: negative format
        # - If you do not reach your target, a -1 will be assigned as the reward, otherwise zero.
        # - a perfect policy would get returns equivalent to 0        
        reward = -(dist > self.distance_threshold).astype(np.float32)
        # reward = np.min([-(dist > self.distance_threshold).astype(np.float32) for d in dist], axis=0)

        reward = np.asarray(reward)            
        return reward          

    def reward(self, action=None):
        """
        We compute a sparse normalized reward. It is possible that different number of objects are loaded in different experiments, 
        it is useful to have the sum of rewards be equal to scaled_reward (usually 1)
        
        1. Give a discrete reward of 1.0 per object if it is placed in its correct bin
        *Note that a successfully completed task (object in bin) will return 1.0 per object irregardless of whether the
        environment is using sparse or shaped rewards

        2. Check the length of objects in the target bin

        3. Scale and normalize        

        Args:
            action (np.array): [NOT USED]

        Returns:
            float: reward value

        TODO: given that there is a built-in scaled-reward assumption throughout the algorithms (though right now it is set to 1.0), it may be best to use positive rewards for success and 0 for failure.
        """
        # compute sparse rewards
        if self.is_success():
            reward = len(self.objects_in_target_bin)

        # add in shaped rewards
        if self.reward_shaping:
            staged_rewards = self.staged_rewards()
            reward += max(staged_rewards)

        if self.reward_scale is not None:
            reward *= self.reward_scale
            if self.single_object_mode == 0:
                reward /= self.num_objs_to_load
        return reward

    def staged_rewards(self):
        """
        robotsuite staged rewards based on current physical states.
        Stages consist of reaching, grasping, lifting, and hovering.

        Returns:
            4-tuple:

                - (float) reaching reward
                - (float) grasping reward
                - (float) lifting reward
                - (float) hovering reward
        """

        reach_mult = 0.1
        grasp_mult = 0.35
        lift_mult = 0.5
        hover_mult = 0.7

        # filter out objects that are already in the correct bins
        active_objs = []
        for i, obj in enumerate(self.objects+self.not_yet_considered_objects):
            if self.objects_in_target_bin[i]:
                continue
            active_objs.append(obj)

        # reaching reward governed by distance to closest object
        r_reach = 0.
        if active_objs:
            # get reaching reward via minimum distance to a target object
            dists = [
                self._gripper_to_target(
                    gripper=self.robots[0].gripper,
                    target=active_obj.root_body,
                    target_type="body",
                    return_distance=True,
                ) for active_obj in active_objs
            ]
            r_reach = (1 - np.tanh(10.0 * min(dists))) * reach_mult

        # grasping reward for touching any objects of interest
        r_grasp = int(self._check_grasp(
            gripper=self.robots[0].gripper,
            object_geoms=[g for active_obj in active_objs for g in active_obj.contact_geoms])
        ) * grasp_mult

        # lifting reward for picking up an object
        r_lift = 0.
        if active_objs and r_grasp > 0.:
            z_target = self.bin2_pos[2] + 0.25
            object_z_locs = self.sim.data.body_xpos[[self.obj_body_id[active_obj.name]
                                                     for active_obj in active_objs]][:, 2]
            z_dists = np.maximum(z_target - object_z_locs, 0.)
            r_lift = grasp_mult + (1 - np.tanh(15.0 * min(z_dists))) * (
                    lift_mult - grasp_mult
            )

        # hover reward for getting object above bin
        r_hover = 0.
        if active_objs:
            target_bin_ids = [self.object_to_id[active_obj.name.lower()] for active_obj in active_objs]
            # segment objects into left of the bins and above the bins
            object_xy_locs = self.sim.data.body_xpos[[self.obj_body_id[active_obj.name]
                                                     for active_obj in active_objs]][:, :2]
            y_check = (
                    np.abs(object_xy_locs[:, 1] - self.target_bin_placements[target_bin_ids, 1])
                    < self.bin_size[1] / 4.
            )
            x_check = (
                    np.abs(object_xy_locs[:, 0] - self.target_bin_placements[target_bin_ids, 0])
                    < self.bin_size[0] / 4.
            )
            objects_above_bins = np.logical_and(x_check, y_check)
            objects_not_above_bins = np.logical_not(objects_above_bins)
            dists = np.linalg.norm(
                self.target_bin_placements[target_bin_ids, :2] - object_xy_locs, axis=1
            )
            # objects to the left get r_lift added to hover reward,
            # those on the right get max(r_lift) added (to encourage dropping)
            r_hover_all = np.zeros(len(active_objs))
            r_hover_all[objects_above_bins] = lift_mult + (
                    1 - np.tanh(10.0 * dists[objects_above_bins])
            ) * (hover_mult - lift_mult)
            r_hover_all[objects_not_above_bins] = r_lift + (
                    1 - np.tanh(10.0 * dists[objects_not_above_bins])
            ) * (hover_mult - lift_mult)
            r_hover = np.max(r_hover_all)

        return r_reach, r_grasp, r_lift, r_hover

    def not_in_bin(self, obj_pos, bin_id):

        bin_x_low = self.bin2_pos[0]
        bin_y_low = self.bin2_pos[1]
        if bin_id == 0 or bin_id == 2:
            bin_x_low -= self.bin_size[0] / 2
        if bin_id < 2:
            bin_y_low -= self.bin_size[1] / 2

        bin_x_high = bin_x_low + self.bin_size[0] / 2
        bin_y_high = bin_y_low + self.bin_size[1] / 2

        res = True
        if (
            bin_x_low < obj_pos[0] < bin_x_high
            and bin_y_low < obj_pos[1] < bin_y_high
            and self.bin2_pos[2] < obj_pos[2] < self.bin2_pos[2] + 0.1
        ):
            res = False
        return res

    def _get_placement_initializer(self):
        """
        Helper function to define placement initializers that sample object poses within bounds.

        Create 3 samplers: 
        - picking, placing (i.e. goals) and for setting the robot(s) eef upon a reset according to a strategy. 

        Strategies:
        1. Jumbled: randomly place n objects and visual objects in appropriate bins.
        2. Wall: place objects neara the wall. 
        3. Stacked: (for boxed objects) stack them neatly in 3D
        
        Note: 
        - Each (visual) object/robot will get a instantiated sampler. 
        - Samplers can be accessed via the samplers object. Each sub-sampler obj is accessed as a dict key self.placement_initializer.samplers[sampler_obj_name]

        %---------------------------------------------------------------------------------------------------------
        TODO: 1) extend this function to place objects according to strategy: organized.
        %---------------------------------------------------------------------------------------------------------
        """

        if self.object_reset_strategy == 'random':
            self.object_reset_strategy = random.choice(object_reset_strategy_cases[0:3]) # Do not include random in selection

        if self.object_reset_strategy == 'jumbled':
            self.placement_initializer = SequentialCompositeSampler(name="ObjectSampler")  # Samples position for each object sequentially. Allows chaining multiple placement initializers together - so that object locations can be sampled on top of other objects or relative to other object placements.

            # can sample anywhere in bin
            bin_x_half = self.model.mujoco_arena.table_full_size[0] / 2 - 0.05 # half of bin - edges (2*0.025 half of each side of each wall so that we don't hit the wall)
            bin_y_half = self.model.mujoco_arena.table_full_size[1] / 2 - 0.05
            # pickObjectSampler: (non-visual) objects are sampled within the bounds of the picking bin #1 (with some tolerance) and outside the object radiuses
            self.placement_initializer.append_sampler(
                sampler = UniformRandomSampler(
                    name                            = "pickObjectSampler",
                    mujoco_objects                  = self.objects+self.not_yet_considered_objects,
                    x_range                         = [-bin_x_half, bin_x_half],    # This (+ve,-ve) range goes from center to the walls on each side of the bin
                    y_range                         = [-bin_y_half, bin_y_half],
                    rotation                        = None,                         # Add uniform random rotation
                    rotation_axis                   = 'z',                          # Currently only accepts one axis. TODO: extend to multiple axes.
                    ensure_object_boundary_in_range = True,
                    ensure_valid_placement          = True,
                    reference_pos                   = self.bin1_pos + self.bin1_surface,
                    z_offset                        = 0.,
                )
            )

        elif self.object_reset_strategy == 'wall':
            self.placement_initializer = SequentialCompositeSampler(name="ObjectSampler")  # Samples position for each object sequentially. Allows chaining multiple placement initializers together - so that object locations can be sampled on top of other objects or relative to other object placements.

            # can sample anywhere in bin
            bin_x_half = self.model.mujoco_arena.table_full_size[0] / 2 - 0.05  # half of bin - edges (2*0.025 half of each side of each wall so that we don't hit the wall)
            bin_y_half = self.model.mujoco_arena.table_full_size[1] / 2 - 0.05

            # pickObjectSampler: (non-visual) objects are sampled within the bounds of the picking bin #1 (with some tolerance) and outside the object radiuses
            self.placement_initializer.append_sampler(
                sampler = UniformWallSampler(
                    name                            = "pickObjectSampler",
                    mujoco_objects                  = self.objects+self.not_yet_considered_objects,
                    x_range                         = [-bin_x_half, bin_x_half],        # This (+ve,-ve) range goes from center to the walls on each side of the bin
                    y_range                         = [-bin_y_half, bin_y_half],
                    rotation                        = None,                             # Add uniform random rotation
                    rotation_axis                   = 'z',                              # Currently only accepts one axis. TODO: extend to multiple axes.
                    ensure_object_boundary_in_range = True,
                    ensure_valid_placement          = True,
                    reference_pos                   = self.bin1_pos + self.bin1_surface,
                    z_offset                        = 0.,
                )
            )

        # Stacked??
        else:
            self.placement_initializer = SequentialCompositeSampler(name="ObjectSampler")

            # can sample anywhere in bin
            bin_x_half = self.model.mujoco_arena.table_full_size[0] / 2 - 0.05  # half of bin - edges (2*0.025 half of each side of each wall so that we don't hit the wall)
            bin_y_half = self.model.mujoco_arena.table_full_size[1] / 2 - 0.05

            # pickObjectSampler: (non-visual) objects are sampled within the bounds of the picking bin #1 (with some tolerance) and outside the object radiuses
            self.placement_initializer.append_sampler(
                sampler                             = UniformRandomSampler(
                    name                            = "pickObjectSampler",
                    mujoco_objects                  = self.objects+self.not_yet_considered_objects,
                    x_range                         = [-bin_x_half, bin_x_half],        # This (+ve,-ve) range goes from center to the walls on each side of the bin
                    y_range                         = [-bin_y_half, bin_y_half],
                    rotation                        = None,                             # Add uniform random rotation
                    rotation_axis                   = 'z',                              # Currently only accepts one axis. TODO: extend to multiple axes.
                    ensure_object_boundary_in_range = True,
                    ensure_valid_placement          = True,
                    reference_pos                   = self.bin1_pos + self.bin1_surface,
                    z_offset                        = 0.,
                )
            )
        # placeObjectSamplers: each visual object receives a sampler that places it in the TARGET bin
        self.placement_initializer.append_sampler(
            sampler=UniformRandomSampler(
                name                            = "placeObjectSampler",             # name for object sampler for each object
                mujoco_objects                  = self.visual_objects+self.not_yet_considered_visual_objects,
                x_range                         = [-bin_x_half, bin_x_half],        # This (+ve,-ve) range goes from center to the walls on each side of the bin
                y_range                         = [-bin_y_half, bin_y_half],
                rotation                        = None,                             # Add uniform random rotation
                rotation_axis                   = 'z',                              # Currently only accepts one axis. TODO: extend to multiple axes.
                ensure_object_boundary_in_range = True,
                ensure_valid_placement          = True,
                reference_pos                   = self.bin1_pos + self.bin1_surface,
                z_offset                        = 0.10,                             # Set a vertical offset of XXcm above the bin
                z_offset_prob                   = 0.50,                             # probability with which to set the z_offset
            )
        )

        # robot_eefSampler:
        # TODO: this eefSampler probably best placed in robosuite/environments/robot_env.py.reset() where init_qpos + noise is computed.
        # Then, it's execution should go inside robosuite/controllers/base_controller.py:Controller.update_base_pose() via IK or interpolation/controller

        # Currently letting the eef take a position anywhere on top of bin1.
        # Could keep at center by changing xrange to the self.bin1_pos only
        min_z = 0.25  # set a min lower height for the eef above table (i.e. 25cm)
        max_z = min_z + 0.30  # set an upper height for the eef

        self.robot_placement_initializer = robotUniformRandomSampler(
            name="robot_eefSampler",
            mujoco_robots=self.model.mujoco_robots,
            x_range=[-bin_x_half, bin_x_half],
            y_range=[-bin_y_half, bin_y_half],
            z_range=[min_z, max_z],
            rotation=None,
            rotation_axis='z',
            reference_pos=self.bin1_pos + self.bin1_surface,
            )

    def _load_model(self):
        """
        Create a manipulation task object. 
        Requires a (i) mujoco arena, (ii) robot (+gripper), and (iii) object + visual objects + not_yet_considered_objects (and visual objects)
        
        Return an xml model under self.model
        """
        super()._load_model() # loads robot_env->robot; single_arm->gripper; manipulation_env-> robot/gripper/objects/bins

        # Extract hard coded starting pose for your robot
        xpos = self.robots[0].robot_model.base_xpos_offset["bins"] # Access your robot's (./model/robots/manipulator/robot_name.py) base_xpose_offset hardcoded position as dict
        # Place your robot's base at the indicated position. 
        self.robots[0].robot_model.set_base_xpos(xpos)

        # load model for table top/bins workspace
        mujoco_arena = BinsArena()

        # Arena always gets set to zero origin
        mujoco_arena.set_origin([0, 0, 0])

        # store some arena attributes
        self.bin_size       = mujoco_arena.table_full_size # bin_size is really the area covered by the two bins
        self.bin1_pos       = mujoco_arena.bin1_pos
        self.bin2_pos       = mujoco_arena.bin2_pos
        self.bin1_surface   = mujoco_arena.bin1_surface
        self.bin2_surface   = mujoco_arena.bin2_surface
        self.bin1_friction  = mujoco_arena.bin1_friction
        self.bin2_friction  = mujoco_arena.bin2_friction

        # Given the available objects, randomly pick num_objs_to_load and return: names, visual names, and not_yet_modelled_equivalents and name_to_id
        (self.object_names, self.visual_object_names, 
        self.not_yet_considered_object_names, self.not_yet_considered_visual_object_names, 
        self.object_to_id) = self.load_objs_to_simulate(self.num_objs_in_db,self.num_objs_to_load)

        # B. Extract class names (must match those in ./robosuite/models/objects/xml_objects.py ) and call them with the name of the MujocoXMLObject
        (self.visual_objects, self.objects, 
        self.not_yet_considered_visual_objects, self.not_yet_considered_objects)  = self.extract_obj_classes()

        self.mujoco_objects = self.visual_objects + self.objects + self.not_yet_considered_visual_objects + self.not_yet_considered_objects
        # print("{} self objs, {} self not yet cons objs".format(len(self.objects), len(self.not_yet_considered_objects)))
        # insantiate object model: includes arena, robot, and objects of interest. merges them to return a single model. 
        self.model = ManipulationTask(
            mujoco_arena    = mujoco_arena,
            mujoco_robots   = [robot.robot_model for robot in self.robots], 
            mujoco_objects  = self.mujoco_objects
        )

        # Create placement initializers for each existing object (self.placement_initializer): will place according to strategy
        self._get_placement_initializer()

    # Next 3 methods all handle observables
    def _setup_references(self):
        """
        Sets up references to important components. A reference is typically an
        index or a list of indices that point to the corresponding elements
        in a flatten array, which is how MuJoCo stores physical simulation data. 
        
        Locally
        01 Object body and geom ids 
        02 Set target_bin_placements

        Parent: (robot_env) sets up robot-specific references 
        """
        super()._setup_references()

        # Additional object references from this env
        self.obj_body_id = {}
        self.obj_geom_id = {}

        # object-specific ids
        for obj in (self.mujoco_objects):
            self.obj_body_id[obj.name] = self.sim.model.body_name2id(obj.root_body)
            self.obj_geom_id[obj.name] = [self.sim.model.geom_name2id(g) for g in obj.contact_geoms]

        # target locations in bin for each object type
        self.target_bin_placements = np.zeros((len(self.objects+self.not_yet_considered_objects), 3))
        for i, obj in enumerate(self.objects+self.not_yet_considered_objects):
            bin_id = i
            bin_x_low = self.bin2_pos[0]
            bin_y_low = self.bin2_pos[1]
            if bin_id == 0 or bin_id == 2:
                bin_x_low -= self.bin_size[0] / 2. # x.center point - 1/2 length
            if bin_id < 2:
                bin_y_low -= self.bin_size[1] / 2.  # y.center point - 1/2 width
            bin_x_low += self.bin_size[0] / 4.      # now between wall & center.x
            bin_y_low += self.bin_size[1] / 4.      # now between wall & center.y
            self.target_bin_placements[i, :] = [bin_x_low, bin_y_low, self.bin2_pos[2]]

    def _setup_observables(self):
        """
        Sets up observables to be used for this environment. Creates object-based observables if enabled (i.e. for 1 object: _pos, _quat, _velp, _velr, eef_pos, eef_quat)

        Returns:
            OrderedDict: Dictionary mapping observable names to its corresponding Observable object
        """
        observables = super()._setup_observables() # Creates observables for gripper and robot. Each observable has an interface to mujoco methods to extract the appropriate data xpos/quat/velp/velr and others

        # low-level object information
        if self.use_object_obs:
            # Get robot prefix and define observables modality
            pf = self.robots[0].robot_model.naming_prefix #'robot0'
            modality = "object"

            # Reset obj sensor mappings
            self.object_id_to_sensors = {}

            # for conversion to relative gripper frame
            @sensor(modality=modality)
            def world_pose_in_gripper(obs_cache):
                return T.pose_inv(T.pose2mat((obs_cache[f"{pf}eef_pos"], obs_cache[f"{pf}eef_quat"]))) if\
                    f"{pf}eef_pos" in obs_cache and f"{pf}eef_quat" in obs_cache else np.eye(4)
            sensors  = [world_pose_in_gripper]
            names    = ["world_pose_in_gripper"]
            enableds = [True]
            actives  = [False]

            # Create sensors for objects
            for i, obj in enumerate(self.objects+self.not_yet_considered_objects):
                # Create object sensors
                using_obj = True #(self.single_object_mode == 0 or self.object_id == i)
                obj_sensors, obj_sensor_names = self._create_obj_sensors(obj_name=obj.name, modality=modality) # creates obj pos/quat/velp/velr/eef_pos/eef_quat snesors
                num_obj_sensors = len(obj_sensor_names)
                sensors     += obj_sensors
                names       += obj_sensor_names
                enableds    += [using_obj] * num_obj_sensors    # Created object sensors: world_pose_in_gripper + pos, quat, vel, obj_to_robot_eef_pos & quat for each object
                actives     += [using_obj] * num_obj_sensors
                self.object_id_to_sensors[i] = obj_sensor_names

            # Create observables
            for name, s, enabled, active in zip(names, sensors, enableds, actives):
                observables[name] = Observable(
                    name=name,
                    sensor=s,
                    sampling_rate=self.control_freq,
                    enabled=enabled,
                    active=active,
                )

        return observables

    def _create_obj_sensors(self, obj_name, modality="object"):
        """
        Helper function to create sensors for a given object. This is abstracted in a separate function call so that we
        don't have local function naming collisions during the _setup_observables() call.

        We create: obj_pos

        Args:
            obj_name (str): Name of object to create sensors for
            modality (str): Modality to assign to all sensors

        Returns:
            2-tuple:
                sensors (list): Array of sensors for the given obj
                names (list): array of corresponding observable names
        """
        pf = self.robots[0].robot_model.naming_prefix

        @sensor(modality=modality)
        def obj_pos(obs_cache):
            return np.array(self.sim.data.body_xpos[self.obj_body_id[obj_name]])

        @sensor(modality=modality)
        def obj_quat(obs_cache):
            return T.convert_quat(self.sim.data.body_xquat[self.obj_body_id[obj_name]], to="xyzw")

        # ---- Additional object sensors added to replicate Fetch Tasks: velocity and angular velocity
        @sensor(modality=modality)
        def obj_velp(obs_cache):
            return np.array(self.sim.data.get_site_xvelp("gripper0_grip_site")) # Better to set this via gripper.important_sites["grip_site"]. not sure if i can access it here.                       

        @sensor(modality=modality)
        def obj_velr(obs_cache):
            return np.array(self.sim.data.get_site_xvelr("gripper0_grip_site"))


        @sensor(modality=modality)
        def obj_to_eef_pos(obs_cache):
            # Immediately return default value if cache is empty
            if any([name not in obs_cache for name in
                    [f"{obj_name}_pos", f"{obj_name}_quat", "world_pose_in_gripper"]]):
                return np.zeros(3)
            obj_pose = T.pose2mat((obs_cache[f"{obj_name}_pos"], obs_cache[f"{obj_name}_quat"]))
            rel_pose = T.pose_in_A_to_pose_in_B(obj_pose, obs_cache["world_pose_in_gripper"])
            rel_pos, rel_quat = T.mat2pose(rel_pose)
            obs_cache[f"{obj_name}_to_{pf}eef_quat"] = rel_quat
            return rel_pos

        @sensor(modality=modality)
        def obj_to_eef_quat(obs_cache):
            return obs_cache[f"{obj_name}_to_{pf}eef_quat"] if \
                f"{obj_name}_to_{pf}eef_quat" in obs_cache else np.zeros(4)

        sensors = [obj_pos, obj_quat, obj_velp, obj_velr, obj_to_eef_pos, obj_to_eef_quat]
        names = [f"{obj_name}_pos", f"{obj_name}_quat", f"{obj_name}_velp",  f"{obj_name}_velr", f"{obj_name}_to_{pf}eef_pos", f"{obj_name}_to_{pf}eef_quat"]

        return sensors, names

    def _activate_her(self, obj_pos, obj_quat, obj):
        """
        Place objects inside the gripper site 50% of the time.
        - offset: Approx offset between gripper site and gripper base
        - longitude_max: Max length of objects that the gripper can manage to grip
        Gripping strategies divided into 3 cases by checking min (x_radius, y_radius, vertical_radius/2):
        - x_radius grip
            1. lower obj height by subtracting offset from half of obj.vertical_radius/2 to prevent obj & grip base collision
            2. reset obj_quat to default quat
            3. move gripper fingers and update gripper sim according to obj.x_radius
        - y_radius grip if x_radius * 2 > long_max
            1. lower obj height by subtracting offset from half of obj.vertical_radius/2 to prevent obj & grip base collision
            2. rotate obj_quat 90 deg in x-axis
            3. move gripper fingers and update gripper sim according to obj.y_radius
        - vertical_radius grip
            1. rotate obj_quat 90 deg in z-axis
            2. lower obj height by subtracting offset from of obj.y_radius to prevent obj & grip base collision
            3. move gripper fingers and update gripper sim according to obj.y_radius
        """
        # Set HER 50% of the time
        HER = np.random.uniform() < 0.50
        # introduce offset between grip site and gripper mount to prevent collision
        offset = 0.03
        # maximum gripping space
        longitude_max = 0.07
        # HER flag for activating HER 100% all the time
        HER = True
        if HER:
            # Rename goal object pos as eef pos, goal object quat
            HER_pos = self._eef_xpos
            HER_quat = obj_quat
            # print("Original object pos is {}".format(HER_pos))
            # print("Original obj_quat is {}".format(HER_quat))
            min_longitude = min(obj.x_radius * 2, obj.y_radius * 2, obj.vertical_radius)

            # Gripping strategy if horizontal radius is the shorter side
            if min_longitude == (obj.x_radius * 2) or min_longitude == (obj.y_radius * 2):
                # Check for offset
                if (obj.vertical_radius > offset):
                    HER_pos[2] -= (obj.vertical_radius / 2 - offset)
                # Rotate if current orientation is too long
                if (obj.x_radius * 2 >= longitude_max):
                    # y_radius gripping strategy
                    # quat = (x,y,z,w)
                    # rx 90 degrees
                    HER_quat = [0.98, 0, 0, 0]
                    # Set left & right fingers to reach the goal obj
                    self.sim.data.set_joint_qpos('gripper0_finger_joint1', obj.y_radius)
                    self.sim.data.set_joint_qpos('gripper0_finger_joint2', -obj.y_radius)
                # Otherwise revert back to obj default orientation
                else:
                    # x_radius gripping strategy
                    HER_quat = [0, 0, 0, 1]
                    # Set left & right fingers to reach the goal obj
                    self.sim.data.set_joint_qpos('gripper0_finger_joint1', obj.x_radius)
                    self.sim.data.set_joint_qpos('gripper0_finger_joint2', -obj.x_radius)
            # Gripping strategy if the vertical radius is the shorter side
            else:  # rz 90 degreez
                HER_quat = [0, 0, 0.7, -0.7]
                # Check for offset
                if obj.y_radius > offset:
                    HER_pos[2] -= (obj.y_radius - offset)
                # Set left & right fingers to reach the goal obj
                self.sim.data.set_joint_qpos('gripper0_finger_joint1', obj.vertical_radius / 2)
                self.sim.data.set_joint_qpos('gripper0_finger_joint2', -obj.vertical_radius / 2)

            # Update goal_object with (HER_pos, HER_quat) on the simulation
            self.object_placements[self.goal_object['name']]=(HER_pos, HER_quat, obj)
            self.goal_object['pos'] = HER_pos
            self.goal_object['quat'] = HER_quat
            self.sim.data.set_joint_qpos(obj.joints[0], np.concatenate([np.array(HER_pos), np.array(HER_quat)]))
            # print("Update HER pos for {} to {}".format(self.goal_object['name'], HER_pos))
            # print("Update HER pose for {} to {}".format(self.goal_object['name'], HER_quat))
        else:
            self.sim.data.set_joint_qpos(obj.joints[0], np.concatenate([np.array(obj_pos), np.array(obj_quat)]))

    def _reset_internal(self):
        """
        Resets the simulation's internal configuration and object positions and robot eef according to object_reset_strategy. 
        [organized, jumbled, wall, random].  Recall that we have a multi-object environment. 
        
        Note that objects are not reset until all objects have been successfully picked. What objects are loaded after reset
        depend on the object_randomization flag. If set to True, a new set of objects are loaded, otherwise, the same objects 
        are used.The number of objects to load is controlled by num_obs_to_load. 

        Since we are using a GNN model for DRL, we use num_objs to denote which objs to consider for graph modeling as nodes. 
        This results in two sets of lists (of objects, visual objects, and their corresponding names). i.e. self.objects vs 
        self.not_yet_considered_bojects. 

        Everytime an object is picked, a new goal object is picked from within the modelled objects while at the same time a 
        not_yet_considered_object is moved into the modeled group. 
        Note: at the beginning of the program reset() may be called upto 3 times before actually starting rollouts: by Picking.__init__,  GymWrapper.__init__, and by RLAlgorithm._start_new_rollout()
        
        Object Placement Strategies (activated in self.placement_initializer)
        - 'organized': nicely stacked side-by-side, if no more fit, on-top of each other. left-to-right.
        - 'jumbled':   just dropped in from top at center, let them fall freely.
        - 'wall':      align objects with wall. start on far wall on the left and move clock-wise.
        - 'random':    select above strategy randomly with each new reset.        

        """
        global _reset_internal_after_picking_all_objs

        # if we have not finished picking_all_objs, calling _reset_internal will do nothing
        if not _reset_internal_after_picking_all_objs:
            return

        # Reset all object positions using initializer sampler if we're not directly loading from an xml
        if not self.deterministic_reset: # i.e. stochastic (flag set in base.py)

            if self.first_reset:
                super()._reset_internal() # action_dim|controllers|cameras|model|render
                self.first_reset = False # reset() is called during base.py:MujocoEnv.__init__(), then by robosuite/wrappers/gym_wrappery.py:GymWrapper.__init__, and then when starting to train (batch/online) rlkit/core/rl_algorithm.py:RLAlgorithm._start_new_rollout 

                # After first reset, if object_randomization is true, turn on the self.hard_reset flag to be used in the next reset
                if self.object_randomization:
                    self.hard_reset = True

            # if not first reset but on obj rand, clear fallen_objs, and turn off flag
            elif not self.first_reset and self.object_randomization:
                super()._reset_internal()
                self.objects_in_target_bin.clear()
                self.fallen_objs.clear()    
                self.fallen_objs_flag = False

            # II. Not Object Randomizations. 
            # Continuing Reset. 
            # Copy objects in target bin back to object names and then clear the former. 
            # After that, both (i) and (ii) require us to collect the object's positions and orientation. And for collision objects, set the HER strategy.
            else:
                super()._reset_internal()
                if self.objects_in_target_bin != []:

                    # Print object info before reset
                    print('Current objects in target bin are: ')
                    for obj in self.objects_in_target_bin:
                        print(f'{obj}    ')

                    # Bring back objects from target bin to object_names and not_yet_consiered_object_names
                    # Use slicing so that you create new objects (no need to copy)
                    self.object_names = self.objects_in_target_bin[:self.num_objects]
                    self.not_yet_considered_object_names = self.objects_in_target_bin[self.num_objects:]
                    self.objects_in_target_bin.clear()

                    # Print object info after the reset
                    print('After the reset, the modeled object names are: ')
                    for obj in self.object_names:
                        print(f'{obj} ')
                    
                    if len(self.not_yet_considered_object_names) != 0:
                        print('And thet unmodeled or not yet considered objects are: ')
                        for obj in self.not_yet_considered_object_names:
                            print(f'{obj} ')

                    # Proceed to place objects at the self.object_placements location.
                
            if not self.object_randomization and self.fallen_objs_flag:

                self.object_names += self.fallen_objs[:self.num_objects-len(self.object_names)]
                self.not_yet_considered_object_names += self.fallen_objs[self.num_objects-len(self.object_names):]
                self.fallen_objs.clear()

                # C> Turn off flag
                self.fallen_objs_flag = False
                
            # Sample from the "placement initializer" for all objects (regular and visual objects)
            self.object_placements = self.placement_initializer.sample()
            
            # Set goal object to pick up and sort closest objects to model
            self.goal_object, self.other_objs_than_goals = self.get_goal_object()               
            
            # Position the objects
            for obj_pos, obj_quat, obj in self.object_placements.values():
                if obj.name == [] or self.goal_object['name'] == []:
                    break
                # Set the visual object body locations
                if "visualobject" in obj.name.lower():                             # switched "visual" for "v"
                    self.sim.model.body_pos[self.obj_body_id[obj.name]]  = obj_pos
                    self.sim.model.body_quat[self.obj_body_id[obj.name]] = obj_quat

                    ## Addition ---
                    # self.object_placements is a place holder for all objects. However:
                    # Under HER paradigm, we have a self.goal variable for the desired goal +
                    # Under our current architecture we set self.goal_object as a single goal until that object is placed. 
                    # Use this to fill self.goal which will be used in _get_obs to set the desired_goal.
                    if obj.name.lower() == self.goal_object['name'][:5] + 'visualobject':
                            self.goal_object['pos'] = obj_pos
                            self.goal_object['quat'] = obj_quat

                # Set the position of 'collision' objects:
                elif obj.name.lower() == self.goal_object['name'].lower():
                    self._activate_her(obj_pos=obj_pos, obj_quat=obj_quat, obj=obj)
                else:
                    self.sim.data.set_joint_qpos(obj.joints[0], np.concatenate([np.array(obj_pos), np.array(obj_quat)]))

            # Set the bins to the desired position
            self.sim.model.body_pos[self.sim.model.body_name2id("bin1")] = self.bin1_pos
            self.sim.model.body_pos[self.sim.model.body_name2id("bin2")] = self.bin2_pos


        return True

    def return_sorted_objs_to_model(self, goal, others):
        '''
        The goal of this method is to return a dictionary num_objects in length that are closest to self.goal_object ['name'] that we want to model in the graph as nodes
        1) Access all objects that are not the goal (i.e. self.other_objs_than_goals)
        2) Compute their norm with the goal
        3) Sort them
        4) Only keep the first num_object-1 entries (includes the goal)
        5) Place the goal at the front

        Example:
        : objs_to_load = [goal_obj, obj2, obj3, obj4, obj5] (assumed already sorted)
        : num_objects (to model) = 3

        : sorted_obj_dist = [obj2, obj3] # keep num_objects -1
        : sorted_obj_dist = [goal_obj, obj2, obj3] # place goal in the front

        Args:   
            obs:        dict of observables with name/pos/quat                    
            goal:       goal dict with name/pos/quat keys
            others:     list of object_names to be sorted

        Returns:
            sorted_obj_dist:    dictionary with name as key and distance as value.

        '''

        # Check for an empty goal
        if goal == {} or goal['name'] == []:
            return {}

        obj_dist        = {}
        sorted_obj_dist = {}

        # 1) Compute norm between goal_object and objects_to_consider
        for other in others:

            # Get pos from observables
            val = np.linalg.norm(self._observables[self.goal_object['name']+'_pos'].obs - self._observables[other+'_pos'].obs)
            obj_dist[other] = val


        # 2) Sort the dictionary by norm value
        sorted_obj_dist_tuple = sorted(obj_dist.items(), key = lambda item: item[1])
        sorted_obj_dist = {k: v for k, v in sorted_obj_dist_tuple[:self.num_objects-1]} # notice self.num_objects-1. This indicates the number of obj we wish to model excluding the goal. 

        # 3) Place goal object at the front using OrderedDict move_to_end(,last=False)
        sorted_obj_dist = OrderedDict(sorted_obj_dist)
        
        sorted_obj_dist[ self.goal_object['name'] ] = 0 # the distance value of goal is zero
        sorted_obj_dist.move_to_end( self.goal_object['name'], last=False) # move to FRONT

        return sorted_obj_dist

    def return_fallen_objs(self):
        """
        return list of fallen objs names if lower than table height and update obj lists/dicts accordingly
        -when modelled obj fell, remove from obj_names, sorted_objs_to_model, then add 1 unmodelled to both
        -when unmodelled obj fell, remove from not_yet_consd_obj_names
        -if goal obj fell get new goal obj
        -if other_obj_than_goals fell keep same goal obj and remove obj from other_obj_than_goals list
        """
        fallen_objs = []
        if self.object_names == []:
            return []

        # Refactor for loop into list comp
        # 1. Check for fallen objs if obj height is less than table surface
        # 2. Remove fallen objs from obj names
        # 3. Remove fallen objs from not yet considered obj names
        fallen_objs = [name for name in self.object_names + self.not_yet_considered_object_names
                       if self._observables[name+'_pos'].obs[2] < self.bin1_pos[2]]
        self.object_names = [name for name in self.object_names if name not in fallen_objs]
        self.not_yet_considered_object_names = [name for name in self.not_yet_considered_object_names if name not in fallen_objs]

        # if there is a fallen obj and obj names is not empty
        # get new goal, other_objs than goals if there is a fallen object
        # if there is no fallen objs, do nothing
        # if there is a fallen goal obj, call get goal obj
        # if there is a fallen not goal obj, keep goal obj, remove fallen obj from self other obj than goal
        if fallen_objs:

            if self.goal_object['name'] in fallen_objs:
                self.goal_object, self.other_objs_than_goals = self.get_goal_object()
            elif self.goal_object['name'] not in fallen_objs:
                self.other_objs_than_goals = [name for name in self.other_objs_than_goals if name not in fallen_objs]

            # bring goal obj to front
            self.sorted_objects_to_model = self.return_sorted_objs_to_model(self.goal_object, self.other_objs_than_goals)

            # If there is an unmodelled obj and modelled objs < num blocks, Add one new unmodeled object to self.object_names, the closest one to the goal, if available from the self.not_yet_considered_object_names
            if self.not_yet_considered_object_names and len(self.object_names) < self.num_blocks:
                sorted_non_modeled_elems = self.return_sorted_objs_to_model(self.goal_object,
                                                                            self.not_yet_considered_object_names)  # returns dict of sorted objects
                closest_obj_to_goal = list(sorted_non_modeled_elems.items())[1] # Extract first dict item
                self.object_names.append(closest_obj_to_goal[0])  # Only pass the name
                self.sorted_objects_to_model[closest_obj_to_goal[0]] = closest_obj_to_goal[1]
                self.not_yet_considered_object_names.remove(closest_obj_to_goal[0])
                
            print("fallen is {}, pos is {}, goal is {}, other obj is {}".format(fallen_objs, self._observables[fallen_objs[0]+'_pos'].obs, self.goal_object,
                                                                     self.other_objs_than_goals))

        # when all objs has fallen turn on flag
        if fallen_objs:
            self.fallen_objs_flag = True

        return fallen_objs

    def _is_success(self, achieved_goal, desired_goal):
        """
        01 Success Determination
        HER-Specific check success method comparing achieved and desired positions .
        Currently the achieved_goal (current position of goal object) and desired_goal are numpy arrays with [pos] shape (3,) 
            TODO: currently we do not analyze orientation. Test good performance with position only first. 
            TODO: Should also add an additional check to see if the object is in fact touching the fingers. This check is done in standard robosuite and should be integrated here. 
        
        02 Object handling 
            Assuming that there are n objects in a bin and m modelled objects where m<=n then if success, do:
            - remove goal_object from self.object_names
            - choose a new goal from the remaining modeled objects
            - add a new object from the remaining non-modelled objects (if available)

            - If no more objects anywhere set done to true. 
        
        03 Reactivity
        TODO: consider modifing the definition of is_success according to QT-OPTs criteria to increase reactivity
        requires reaching a certain height... see paper for more. also connected with one parameter in observations.

        04 End-effector
        TODO: after succeeding, in any occurrence, move the end-effector to a starting position

        Args:
            param: goal (dict with name, pos, quat keys)
            other: dict with entries of other objects to be sorted.
        
        Returns:
            bool: True if object placed correctly
            sorted dict: a dict of sorted objects. can be empty. 
        """
        global _reset_internal_after_picking_all_objs

        # 01 Check if Successfull
        # Subtract obj_pos from goal and compute that error's norm:
        target_dist_error = np.linalg.norm(achieved_goal - desired_goal)

        # while not check_grasp:
        if self.goal_object['name'] == [] or self.goal_object == {}:
            check_grasp = False
        else:
            check_grasp = self._check_grasp(
                gripper=self.robots[0].gripper,
                object_geoms=[g for g in self.object_placements[self.goal_object['name']][2].contact_geoms])
            # print("obj geoms {}".format([g for g in self.object_placements[self.goal_object['name']][2].contact_geoms]))
            # print("debug check grasp {}".format(check_grasp))

        # If successfully placed
        if target_dist_error <= self.goal_pos_error_thresh and check_grasp:

            print("Successfully picked {}". format(self.goal_object['name']))
            # 02 Object Handling
            # Add the current goal object to the list of target bin objects
            assert self.goal_object != {}, 'checking Picking._is_successful(). Your goal_object is empty.'

            self.objects_in_target_bin.append(self.goal_object['name'])
            print("The current objects in the target bin are:")
            for object in self.objects_in_target_bin:
                print(f"{object} ")    
                                   
            # Remove goal from the list of modeled names for the next round            
            self.object_names.remove(self.goal_object['name'])
            self.sorted_objects_to_model.popitem(self.goal_object['name'])
            self.goal_object.clear()

            # Get new goal (method checks if objs available else returns empty)
            if self.object_names != []:
                self.goal_object, self.other_objs_than_goals = self.get_goal_object()
                #self.sorted_objects_to_model.update(self.goal_object['name'])

                # Add one new unmodeled object to self.object_names, the closest one to the goal, if available from the self.not_yet_considered_object_names
                if self.not_yet_considered_object_names:
                    sorted_non_modeled_elems = self.return_sorted_objs_to_model(self.goal_object, self.not_yet_considered_object_names) # returns dict of sorted objects
                    closest_obj_to_goal = list(sorted_non_modeled_elems.items())[1]        # Extract first dict item
                    self.object_names.append( closest_obj_to_goal[0] )                          # Only pass the name
                    self.sorted_objects_to_model[closest_obj_to_goal[0]] = closest_obj_to_goal[1]
                    self.not_yet_considered_object_names.remove(closest_obj_to_goal[0])
                print(f"Computing new object goal. New goal obj is {self.goal_object['name']} with location {self.goal_object['pos']}.")

            else: # len(self.object_names) == 0 and len(self.objects_in_target_bin) == self.num_objs_to_load:
                _reset_internal_after_picking_all_objs = True                                
                print("Finished picking and placing all objects, can call reset internal again")

            return True
        else:
            return False

    def check_success(self):
        """
        **Standard robosuite method. Not used with HER. **

        General check success method based on where the goal object is placed. 

        Check if self.goal_object is placed at target position. 
        To decide: check if a single object has been placed successfully, or if all objects have been placed successfully, or both. 
        
        General structure of method:
            1. check for success test
            2. remove current goal_object form list at next iteration
            3. select new next object_goal 

        Returns:
            bool: True if object placed correctly

        TODO: consider modifing the definition of is_success according to QT-OPTs criteria to increase reactivity
        requires reaching a certain height... see paper for more. also connected with one parameter in observations.
        """
        # Test
        error_threshold = 0.05 # hard-coded to 5cm only for position

        obj_pos = self.sim.data.body_xpos[ self.obj_body_id[ self.goal_object['name']]]

        # Subtract obj_pos from goal and compute that error's norm:
        target_dist_error = np.linalg.norm( self.goal_object['pos'] - obj_pos)

        if target_dist_error <= 0.05 and self.object_names!=0:

            # After successfully placing self.goal_object, remove this from the list of considered names for the next round
            self.object_names.remove(self.goal_object['name'])

            # Get a new object_goal if objs still available
            self.goal_object,_ = self.get_goal_object() 
            print(f"Successful placement. New object goal is {self.goal_object['name']}") 

            # Add the current goal object to the list ob objects in target bins
            self.objects_in_target_bin.append(self.goal_object['name'])            
            

        return True

    def visualize(self, vis_settings):
        """
        In addition to super call, visualize gripper site proportional to the distance to the closest object.

        Args:
            vis_settings (dict): Visualization keywords mapped to T/F, determining whether that specific
                component should be visualized. Should have "grippers" keyword as well as any other relevant
                options specified.
        """
        # Run superclass method first
        super().visualize(vis_settings=vis_settings)

        # Color the gripper visualization site according to its distance to the closest object
        if vis_settings["grippers"]:
            # find closest object
            dists = [
                self._gripper_to_target(
                    gripper=self.robots[0].gripper,
                    target=obj.root_body,
                    target_type="body",
                    return_distance=True,
                ) for obj in self.objects
            ]
            closest_obj_id = np.argmin(dists)
            # Visualize the distance to this target
            self._visualize_gripper_to_target(
                gripper=self.robots[0].gripper,
                target=self.objects[closest_obj_id].root_body,
                target_type="body",
            )

    def load_objs_to_simulate(self, num_objs_in_db, num_objs_to_load):
        '''
        Assumes preamble has loaded objets (ObjectXXXX) and visual objects (VisualObjectXXXX) (could also be oXXXX and oXXXXv). 
        Although check for other possible names as well.

            01. Given the global set of objs_in_db and the num_objs_to_load, we sample num_objs_to_load from objs_in_db and place them in object_names. 
            
            02. Further, we use the self.num_objects (which indicates how many objects we will model in the graph) and keep the first num_objects in object_names. 
            The rest will go to another list called not_yet_modelled_objs. 
            
            The latter will be used when the robot successfully picks up an object. Then, object_names can be updated with one more not_modelled_yet_object.
            
            03. We return lists of object names and visual objects as well as a dict of object_to_id for modelled and not_yet_modelled objects.
            These lists/dict are then used to tell the simulation what to load for modeling. 
        
        Args:
            num_objs_in_db (int) number of objects loaded as python modules
            num_objs_to_load (int)  how many objects to insert inthe simulation

        Returns:
        '''

        # Build random list of objects to load. Ideally named o00XX.
        digits   = []
        obj_wo_o = []
        counter  = 1

        object_to_id           = {}
        object_names           = []
        visual_object_names    = []

        not_yet_modelled_object_names = []
        not_yet_modelled_visual_object_names= []

        all_objects = list(range(num_objs_in_db))
        objs_to_consider = random.sample( all_objects, num_objs_to_load)                     # i.e.objs_to_consider = [69, 66, 64, 55, 65]        

        # 01 Sample number of objects to load
        for idx, val in enumerate(objs_to_consider):

            # Collect all objects whose file name starts with an 'o' and contain 'Object' as in OXXXXObject (substract idx by 1 since list obj1 is indexed at 0)
            if objs_in_db[ objs_to_consider[idx]-1 ][0] == 'o' and "Object" in objs_in_db[ objs_to_consider[idx] ]:
                digit = objs_in_db[ objs_to_consider[idx] -1 ]
                digits.append(digit)                            # Keep list of existing objects
                
                # Create map name:id
                object_to_id.update({digit:idx+1})             # idx starts from 1 for diff objs: o00X8:1, oOOX3:2, oOOX9:3
                object_names.append(digit)                     # o0001, o0002,...,o0010...
                visual_object_names.append(digit[:5]+'VisualObject')          # o0001VisualObject
            
            # Otherwise keep a list of faulty object files 
            else:
                obj_wo_o.append(idx)


        ## Do a second sweep to deal with objects that do not start with 'o'. Compare with list of registered objects
        for idx in obj_wo_o:
            temp = 'o' + str(counter).zfill(4) + 'Object'
            
            # If this number exists, increment and try again before registering. 
            while temp in digits:
                counter += 1
                temp = 'o' + str(counter).zfill(4) + 'Object'
                
            digit = temp
            digits.append(digit)            

            # Create map name:id
            object_to_id.update({digit:idx})                                # idx starts from 1 for diff objs: o00X8:1, oOOX3:2, oOOX9:3
            object_names.append(digit)                                      # o0001Object, o0002Object,...,o0010Object...
            visual_object_names.append(digit[:5]+'VisualObject')            # o0001VisualObject

        # 02. Keep only self.num_objs in objent_names. The rest go to the objs_not_yet_considered
        obj_idx_not_yet_modelled            = num_objs_to_load - self.num_objects
        
        if obj_idx_not_yet_modelled != 0:
            not_yet_modelled_object_names       = object_names[-obj_idx_not_yet_modelled:]
            not_yet_modelled_visual_object_names= visual_object_names[-obj_idx_not_yet_modelled:]

        object_names        = object_names[:self.num_objects]
        visual_object_names = visual_object_names[:self.num_objects]

        return (object_names, visual_object_names, 
                not_yet_modelled_object_names, not_yet_modelled_visual_object_names, object_to_id,)

    def extract_obj_classes(self):
        '''
        Given that self.object_names and self.visual_object_names are available from load, return corresponding class objects 
        '''

        # Check for pre-required object names
        assert self.object_names is not None
        assert self.visual_object_names is not None

        # Create empty lists to collect objects
        objects         = []
        visual_objects  = []

        not_considered_objs     = []
        not_considered_vis_objs = []  

        # Extract visual classes and objects 
        for cls in self.visual_object_names:

            vis_obj = getattr(sys.modules[__name__], cls)           # extract class
            vis_obj = vis_obj(name=cls)                             # Now instantiate class by passing needed constructor argument: name of class
            visual_objects.append(vis_obj)                     

        # Repeat for non-visual objects
        for cls in self.object_names:
            obj = getattr(sys.modules[__name__], cls)          
            obj = obj(name=cls)
            objects.append(obj)  

        # Extract not yet considered visual classes and objects 
        for cls in self.not_yet_considered_visual_object_names:

            vis_obj = getattr(sys.modules[__name__], cls)           # extract class
            vis_obj = vis_obj(name=cls)                             # Now instantiate class by passing needed constructor argument: name of class
            not_considered_vis_objs.append(vis_obj)                     

        # Repeat for non-visual not considered objectsobjects
        for cls in self.not_yet_considered_object_names:
            obj = getattr(sys.modules[__name__], cls)          
            obj = obj(name=cls)
            not_considered_objs.append(obj)              

        return visual_objects, objects, not_considered_vis_objs, not_considered_objs
        
    def _get_obs(self, force_update=False):
        '''
        This declaration comes from the Fetch Block Construction environment in rlkit_relational. In our top class: MujocoEnv
        we have the _get_observations declaration. It returns an Ordered dictionary of observables. 
        This method will get such dict of observations and manipulate them to return a formate amenable to rlkit_relational+HER,
        namely return a dictionay with keys: 'obsevations', 'achieved_goals', and 'desired_goals' composed of numpy arrays.

        We keep this declaration as is for two reasons:
        (1) Facilitate the migration of the rlkit_relational code by keeping the same method name
        (2) Keeping the same contents of the original method: not limited to creating achieved_goals and desired_goal.

        Method executes the following:
        1. Compute observations as np arrays [grip_xyz, f1x, f2x, grip_vxyz, f1v, f2v, obj1_pos, rel_pos_wrt_gripp_obj, obj1_theta, obj1_vxyz, obj1_dtheta obj2... ]
        2. Achieved goal: [goal_obj.pos]                        # First iteration, testing placing only with pos and w/out orientation.
        3. Desired goal: goal pos obtained in ._sample_goal()   # same as achieved_goal 

        Notes: 

        Observable Modalities:
        Currently we do not consider the observable's modalities in this function. 
        The GymWrapper uses them in its constructor... So far I don't think it will be a problem but need to check. 
        
        Orientations:
        For combined pick and place, we will collect quaternions in the robot and object observations to help with pick. 
        However, we will not include the quat's for achieved/desired goals used in placement for now. Important to keep correct dims into account in relationalRL/graph code.
        
        
        Impact on Actions:
        Action dims are set by the controller used (i.e. robosuite's Operational Space Controller (OSC)).
        OSC uses xyz rpy updates for the robot. 
        
        Consideration: will the use of quat's in observations and rpy in actions make learning more difficult for the NN?
        TODO: may need to test performance between in-quat + out-rpy and in-rpy + out-rpy or in-quat + out-quat.
        
        Additional Observations:
        ## TODO: Additional observations
            # (1) End-effector type: use robosuites list to provide an appropriate number to these
            # (2) QT-OPTs DONE parameter for reactivity.
        '''

        # Init achieved_goal
        achieved_goal = []

        # Get robosuite observations as an Ordered dict. keep a local obs reference for convencience (vs. self_observables)
        obs = self._get_observations(force_update) # if called by reset() [see base class] this will be set to True.

        # Get prefix for robot to extract observation keys
        pf = self.robots[0].robot_model.naming_prefix
        dt = self.sim.nsubsteps * self.sim.model.opt.timestep  # dt is equivalent to the amount of time across number of substeps. But xvelp is already the velocity in 1 substep. It seems to make more sense to simply scale xvel by the number of substeps in 1 env step.        
        
        #--------------------------------------------------------------------------
        # 01a) EEF: pos and vel 
        #--------------------------------------------------------------------------
        grip_pos  = obs[f'{pf}eef_pos']
        grip_quat = obs[f'{pf}eef_quat']        

        grip_velp = obs[f'{pf}eef_velp'] * dt   
        grip_velr = obs[f'{pf}eef_velr'] * dt   

        # Finger: Extract robot pos and vel to get finger data
        gripper_state = obs[f'{pf}gripper_qpos']        
        gripper_vel   = obs[f'{pf}gripper_qvel'] * dt   

        # Concatenate and place in env_obs (1)
        env_obs = np.concatenate([  # 17 dims
            grip_pos.ravel(),       # 3
            grip_quat.ravel(),      # 4

            grip_velp.ravel(),      # 3
            grip_velr.ravel(),      # 3

            gripper_state.ravel(),  # 2
            gripper_vel.ravel(),    # 2
        ])

        #-------------------------------------------------------------------------- 
        # 01b) Object observations *We do not follow relationalRL here and do not add all objects + grip to achieved goals. Instead just add goal_object
        #-------------------------------------------------------------------------- 

        # Observations for Objects
        # *Note: there are three quantities of interest: (i) (total) num_objs_to_load, (ii) num_objs (to_model), and (iii) goal object. 
        # We report data for num_objs that are closest to goal_object and ignore the rest. This list is updated when is_success is True.
        # We only consider the relative position between the goal object and end-effector, all the rest are set to 0.

        # Check, remove & update fallen objs list/dicts
        self.fallen_objs = self.return_fallen_objs() # remove obj from self.obj_names

        # # Place goal object at the front
        if self.fallen_objs == []:
            self.sorted_objects_to_model = self.return_sorted_objs_to_model(self.goal_object, self.other_objs_than_goals)
        
        # update obs if self.sorted_objects_to_model is 0 to prevent value error in _is_success
        if self.sorted_objects_to_model == {}:
            # update obs from fallen objs
            for name in self.fallen_objs:

                # Pose: pos and orientation
                object_i_pos = obs[name + '_pos']
                object_i_quat = obs[name + '_quat']

                # Vel: linear and angular
                object_velp = obs[name + '_velp'] * dt
                object_velp = object_velp - grip_velp  # relative velocity between object and gripper

                object_velr = obs[name + '_velr'] * dt

                # Fill these rel data with fixed nondata
                object_rel_pos = np.zeros(3)
                object_rel_rot = np.zeros(4)

                # achieved goal
                achieved_goal = np.concatenate([  # 3          # 7                
                    object_i_pos.copy(),  # 3      # Try pos only first.           
                    # object_i_quat.copy(), # 4
                ])

<<<<<<< HEAD
                # achieved goal
                achieved_goal = np.concatenate([  # 3          # 7                
                    object_i_pos.copy(),  # 3      # Try pos only first.           
                    # object_i_quat.copy(), # 4
                ])

=======
>>>>>>> 3bb031c7
                # Augment observations      Dims:
                env_obs = np.concatenate([  # 17 + (20 * num_objects)
                    env_obs,
                    object_i_pos.ravel(),  # 3
                    object_i_quat.ravel(),  # 4

                    object_velp.ravel(),  # 3
                    object_velr.ravel(),  # 3

                    object_rel_pos.ravel(),  # 3
                    object_rel_rot.ravel()  # 4
                ])

        # TODO: sorted_objects should be updated when an object is successfully picked. Such that when there is one object less, 
        # the new dimensionality is reflected in these observations as well.
        for i in range( len(self.sorted_objects_to_model )):

            name_list = list(self.sorted_objects_to_model) 

            # Pose: pos and orientation            
            object_i_pos  = obs[name_list[i] + '_pos'] 
            object_i_quat = obs[name_list[i] + '_quat'] 

            # Vel: linear and angular
            object_velp = obs[name_list[i] +'_velp'] * dt
            object_velp = object_velp - grip_velp # relative velocity between object and gripper

            object_velr = obs[name_list[i] +'_velr'] * dt

            # Relative position wrt to gripper: 
            # *Note: we will only do this for the goal object and set the rest to 0. 
            # By setting to 0 all calculations in the network will be cancelled. Robot should reach only to the goal object.
            # Goal object to be modified if successful (without repeat)
            if i == 0: 
                 object_rel_pos = object_i_pos - grip_pos
                 object_rel_rot = T.quat_distance(object_i_quat,grip_quat) # quat_dist returns the difference
                 
                # 02) Achieved Goal: the achieved state will be the object(s) pose(s) of the goal (1st) object         
                #--------------------------------------------------------------------------
                # TODO: double check if this works effectively for our context + HER. Otherwise can add objects and grip pose.
                #--------------------------------------------------------------------------                                 
                 achieved_goal = np.concatenate([    # 3          # 7                
                    object_i_pos.copy(),    # 3      # Try pos only first.           
                    # object_i_quat.copy(), # 4
                ])

            else:
                # Fill these rel data with fixed nondata
                object_rel_pos = np.zeros(3)
                object_rel_rot = np.zeros(4)
            
            # Augment observations      Dims:
            env_obs = np.concatenate([  # 17 + (20 * num_objects)
                env_obs,                
                object_i_pos.ravel(),   # 3
                object_i_quat.ravel(),  # 4

                object_velp.ravel(),    # 3
                object_velr.ravel(),    # 3

                object_rel_pos.ravel(), # 3
                object_rel_rot.ravel()  # 4
            ])

            ## TODO: Additional observations
            # (1) End-effector type: use robosuites list to provide an appropriate number to these
            # (2) QT-OPTs DONE parameter for reactivity.
        
        # --------------------------------------------------------------------------------------
        # Removed from here:   Finally, append the robot's grip xyz 
        # --------------------------------------------------------------------------------------
        # TODO: should we differentiate between object in hand or not like original fetch?
        # achieved_goal = np.concatenate([
        #     achieved_goal, 
        #     grip_pos.copy(),
        #     grip_quat.copy()
        #     ])
        achieved_goal = np.squeeze(achieved_goal)

        #--------------------------------------------------------------------------
        # 03 Desired Goal
        #--------------------------------------------------------------------------
        desired_goal = []
        desired_goal = np.concatenate([ # 3             # 7
            self.goal_object['pos'],    # 3             # Try pos only first.
            # self.goal_object['quat']    # 4
        ])
        
        # Returns obs, ag, and also dg
        return_dict = {
            'observation':   env_obs.copy(),
            'achieved_goal': achieved_goal.copy(),  # [ag_ob0_xyz, ag_ob1_xyz, ... rob_xyz]
            'desired_goal':  desired_goal.copy(),   # [goal_obj_xyz, goal_obj_quat]

            # TODO: Should we also include modalities [image-state, object-state] from observables? 
            # GymWrapper checks for it, but we may not need GymWrapper.
            # Alternatively we could change GymWrapper to look for the 'obsevation' key and these last two. 
            pf+'proprio-state': obs[pf+'proprio-state'],
            'object-state': obs['object-state'],
        }

        # Images
        #TODO: add image representation
        #if obs[]
        return return_dict

    def step(self, action):
        '''

        Takes a step in simulation with control command @action:

        01 Call sim.forward() 
            sim.forwrad() performs steps 2-21 (http://mujoco.org/book/computation.html#piForward) of a regular sim.step() call. Step 2-21 summarized below.
            fk->poses bodies/geoms/sites/cams
            body inertias+joint axes in global frames centered at CoM
            tendon lengths/moment arms
            composite rigid body inertias -> joint-space inertia matrix
            list of active contacts
            constraint jacobian and residuals
            sensor data/potential energy
            tend/actuator vels
            body vels and rates of change of the joint axes in global frames at CoM
            passive forces: spring-dampers and fluid dynamics
            sensor data that depends on velocity/kinetic energy
            constraint acceleration
            coriolis/centrigual/gravitational forces
            actuator forces/activation dynamics
            compute joint acceleration from all forces except still unknown constraint forces
            compute constraint forces with selected solver. update joint acceleration in mjData.aqcc main out of FwdDyns
            compute sensor data that dpeends on force/acceleration
            
        02 Clip action 
            Note: not necessary when we wrap the env with the NormalizedBoxEnv class)

        03 Set data to mujoco sim.data.ctrl

        04 Step (steps 1-24)
            
            check pos/vels for unacceptably large vals indicating divergence.
            ...
            ... steps from sim.forward() above
            ... 
            check for unacceptably lare values, if so reset
            compare FwdDyn | InvDyn to diagnose poor solver conv
            advance sim state by one time step with selected integrator

        05 Update observables and get new observations
        06 Update 'Done'
        07 Process info 
        08 Process reward

        return obs, reward, done, info 

        Args:
            action (np.array): Action to execute within the environment

        Returns:
            4-tuple:

                - (dict) with 'observations', 'achieved_goal', and 'desired_goal' 
                - (float) reward from the environment
                - (bool) whether the current episode is completed or not
                - (dict) misc information

        Raises:
            ValueError: [Steps past episode termination]        
        '''
        if self.done:
            raise ValueError("executing action in terminated episode")

        self.timestep += 1

        # Since the env.step frequency is slower than the mjsim timestep frequency, the internal controller will output
        # multiple torque commands in between new high level action commands. Therefore, we need to denote via
        # 'policy_step' whether the current step we're taking is simply an internal update of the controller,
        # or an actual policy_step update
        policy_step = True


        # Loop through the simulation at the model timestep rate until we're ready to take the next policy step
        # (as defined by the control frequency specified at the environment level)
        for i in range(int(self.control_timestep / self.model_timestep)):

            # 01. sim.forward()
            self.sim.forward()

            # Not necessary to clip actions within robosuite as we wrap with the NormalizedBoxEnv. 
            # -->Set (clipped) action in mujoco
            # action = np.clip(action, 
            #                  self.action_spec[0],
            #                  self.action_spec[1])
            
        
            # 03 Copy action to sim.data.ctrl (no mocaps used currently. differs from FetchEnv step approach)
            self._pre_action(action, policy_step)

            # 04 sim.step
            try:
                self.sim.step()                             # Advance simulation
            
            except mujoco_py.builder.MujocoException as e:
                print(e)
                print(F"action {action}") 

            # 05 Update observables and get new observations
            self._update_observables()
            env_obs = self._get_obs()
            
            policy_step = False
                                           
        # Note: this is done all at once to avoid floating point inaccuracies
        self.cur_time += self.control_timestep        

        # 06 Process info
        # print(env_obs['achieved_goal'], env_obs['desired_goal'])
        info = { 'is_success': self._is_success(env_obs['achieved_goal'], env_obs['desired_goal']) }

        # 06b Process Reward * Info
            # TODO: design a manner to describe observations in our graph node setting. currently just 'state', but later will use images in nodes, and can extend beyond.
            # if "image" in self.obs_type:
            #     reward = self.compute_reward_image()
            #     if reward < .05:
            #         info = { 'is_success': True }
            #     else:
            #         info = { 'is_success': False }
            # elif "state" in self.obs_type: ...
            # else:
            #     raise ("Obs_type not recognized")

        # 07 Process Done: 
        # If (i) time_step is past horizon OR (ii) we have succeeded, set to true.
        done = (self.timestep >= self.horizon) and not self.ignore_done or info['is_success'] or self.fallen_objs_flag
    
        # 08 Process Reward
        reward = self.compute_reward(env_obs['achieved_goal'], env_obs['desired_goal'], info)

        return env_obs, reward, done, info       

    # def __reduce__(self):
        
    # # #     # Return the object’s local name relative to its module; 
    # # #     #return "picking_blocks1_numrelblocks3_nqh1_rewardsparse_dictstateObs" #self.__module__
    #     return 'Picking'
    
    # def __getnewargs_ex__(self):
    #     '''
    #     The arguments needed to pass in are those used in base.py to create the new meta classes, i.e.
    #     def __new__(meta, name, bases, class_dict):

    #     Where, 
    #     - meta is the MujocoEnv class isntance
    #     - name is the name of the class, i.e. Picking
    #     - bases is a tuple with the <class 'robosuite.environments.manipulation.single_arm_env.SingleArmEnv'>
    #     - classes_dict is a dict with all the class method names and associated method objects
    #     '''
    #     args = tuple()
    #     meta, name, bases = None, None, None
        
    #     kwargs = {}
    #     kwargs['meta']  = self
    #     kwargs['name']  = suite.environments.base.EnvMeta
    #     kwargs['bases'] = (suite.environments.manipulation.single_arm_env.SingleArmEnv,) #(<class 'robosuite.environments.manipulation.single_arm_env.SingleArmEnv'>,)
    #     kwargs          = picking_dict['picking_dict'] # self.__dict__
    #     return (args,kwargs)
#-------------------------------------------------------------
# Define new permutation of classes to register based on picking for relationalRL code
# *This was my original sol. in following rlkit-relational FetchBlockConstruction. However it breaks, pickle.dumps/loads used in relationalRL. 
# *Moved this to the base.py:MakeEnv and then added a __reduce__ method below to solve a __reduce__ related error, but could not. 
#  For these reasons, currently giving up on registerin different classes. Will just go with 1 class Picking.
#-------------------------------------------------------------

#-------------------------------------------------------------    
# for num_blocks in range(1, 25): # use of num_blocks indicates objects. kept for historical reasons.
#     for num_relational_blocks in [3]: # currently only testin with 3 relational blocks (message passing)
#         for num_query_heads in [1]: # number of query heads (multi-head attention) currently fixed at 1
#             for reward_type in ['incremental','sparse']: #could add sparse
#                 for obs_type in ['dictstate','dictimage','np']: #['dictimage', 'np', 'dictstate']:

#                     # Generate the class name 
#                     className = F"picking_blocks{num_blocks}_numrelblocks{num_relational_blocks}_nqh{num_query_heads}_reward{reward_type}_{obs_type}Obs"

#                     # Add necessary attributes

#                     # Generate the class type using type and set parent class to Picking
#                     pickingReNN = type(className, (Picking,), {}) # args: (i) class name, (ii) tuple of base class, (iii) dictionary of attributes

#                     # Customize the class name
#                     globals()[className] = pickingReNN
<|MERGE_RESOLUTION|>--- conflicted
+++ resolved
@@ -1693,15 +1693,6 @@
                     # object_i_quat.copy(), # 4
                 ])
 
-<<<<<<< HEAD
-                # achieved goal
-                achieved_goal = np.concatenate([  # 3          # 7                
-                    object_i_pos.copy(),  # 3      # Try pos only first.           
-                    # object_i_quat.copy(), # 4
-                ])
-
-=======
->>>>>>> 3bb031c7
                 # Augment observations      Dims:
                 env_obs = np.concatenate([  # 17 + (20 * num_objects)
                     env_obs,
