--- conflicted
+++ resolved
@@ -1115,7 +1115,6 @@
                 # After first reset, if object_randomization is true, turn on the self.hard_reset flag to be used in the next reset
                 if self.object_randomization:
                     self.hard_reset = True
-<<<<<<< HEAD
 
             # if not first reset but on obj rand, clear fallen_objs, and turn off flag
             elif not self.first_reset and self.object_randomization:
@@ -1123,17 +1122,6 @@
                 self.objects_in_target_bin.clear()
                 self.fallen_objs.clear()    
                 self.fallen_objs_flag = False
-=======
-            
-            elif not self.first_reset and self.object_randomization:
-                super()._reset_internal()
-                self.fallen_objs.clear()    
-                self.fallen_objs_flag = False
-            
-            # elif self.fallen_objs_flag:
-            #     super()._reset_internal()
-            #     self.fallen_objs_flag = False
->>>>>>> af0f0b96
 
             # II. Not Object Randomizations. 
             # Continuing Reset. 
@@ -1301,20 +1289,7 @@
         self.object_names = [name for name in self.object_names if name not in fallen_objs]
         self.not_yet_considered_object_names = [name for name in self.not_yet_considered_object_names if name not in fallen_objs]
 
-<<<<<<< HEAD
-        # Debug
-        # print("obj names {}, not yet cons obj names{}".format(self.object_names,self.not_yet_considered_object_names))
-        
-        # If there is a fallen obj and we model 1 obj
-        if fallen_objs and self.num_objs_to_load == 1:
-            self.goal_object['name']=[]
-            self.goal_object['pos']=np.array([0, 0, 0])
-            self.goal_object['quat']=np.array([1, 0, 0, 0])
-
-        # if there is a fallen obj and we model >= 2 objects
-=======
         # if there is a fallen obj and obj names is not empty
->>>>>>> af0f0b96
         # get new goal, other_objs than goals if there is a fallen object
         # if there is no fallen objs, do nothing
         # if there is a fallen goal obj, call get goal obj (may return empty if no more available objects)
@@ -1722,13 +1697,7 @@
         # We only consider the relative position between the goal object and end-effector, all the rest are set to 0.
 
         # Check, remove & update fallen objs list/dicts
-<<<<<<< HEAD
-        # self.fallen_objs = self.return_fallen_objs() # remove obj from self.obj_names
-        # if self.fallen_objs:
-        #     print("fallen obj {}".format(self.fallen_objs))
-=======
         self.fallen_objs = self.return_fallen_objs() # remove obj from self.obj_names
->>>>>>> af0f0b96
 
         # # Place goal object at the front
         if self.fallen_objs == []:
