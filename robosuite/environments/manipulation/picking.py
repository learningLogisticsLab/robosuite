--- conflicted
+++ resolved
@@ -286,11 +286,7 @@
         camera_heights          = 256,
         camera_widths           = 256,
         camera_depths           = False,
-<<<<<<< HEAD
-        camera_segmentations    = "instance",
-=======
         camera_segmentations     = "instance",
->>>>>>> 7cb2cef7
 
         has_renderer            = False,
         has_offscreen_renderer  = True,
@@ -2033,11 +2029,7 @@
             'achieved_goal': achieved_goal.copy(),  # [ag_ob0_xyz, ag_ob1_xyz, ... rob_xyz]
             'desired_goal':  desired_goal.copy(),   # [goal_obj_xyz, goal_obj_quat]
 
-<<<<<<< HEAD
-            # TODO: Should we also include modalities [image-state, object-state] from observables? 
-=======
             # TODO: Should we also include modalities [image-state, object-state] from observables?
->>>>>>> 7cb2cef7
             self.camera_names[0]+'_image' : image_obs.copy(),
             self.camera_names[0]+'_segmentation_instance' : seg_image_obs.copy(),
             # GymWrapper checks for it, but we may not need GymWrapper.
