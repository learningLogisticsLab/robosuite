import numpy as np

from robosuite.environments.robot_env import RobotEnv
from robosuite.models.grippers import GripperModel
from robosuite.models.base import MujocoModel
from robosuite.robots import Manipulator, ROBOT_CLASS_MAPPING


class ManipulationEnv(RobotEnv):
    """
    Initializes a manipulation-specific robot environment in Mujoco.

    Args:
        robots: Specification for specific robot arm(s) to be instantiated within this env
            (e.g: "Sawyer" would generate one arm; ["Panda", "Panda", "Sawyer"] would generate three robot arms)

        env_configuration (str): Specifies how to position the robot(s) within the environment. Default is "default",
            which should be interpreted accordingly by any subclasses.

        controller_configs (str or list of dict): If set, contains relevant controller parameters for creating a
            custom controller. Else, uses the default controller for this specific task. Should either be single
            dict if same controller is to be used for all robots or else it should be a list of the same length as
            "robots" param

        mount_types (None or str or list of str): type of mount, used to instantiate mount models from mount factory.
            Default is "default", which is the default mount associated with the robot(s) the 'robots' specification.
            None results in no mount, and any other (valid) model overrides the default mount. Should either be
            single str if same mount type is to be used for all robots or else it should be a list of the same
            length as "robots" param

        gripper_types (None or str or list of str): type of gripper, used to instantiate
            gripper models from gripper factory. Default is "default", which is the default grippers(s) associated
            with the robot(s) the 'robots' specification. None removes the gripper, and any other (valid) model
            overrides the default gripper. Should either be single str if same gripper type is to be used for all
            robots or else it should be a list of the same length as "robots" param

        initialization_noise (dict or list of dict): Dict containing the initialization noise parameters.
            The expected keys and corresponding value types are specified below:

            :`'magnitude'`: The scale factor of uni-variate random noise applied to each of a robot's given initial
                joint positions. Setting this value to `None` or 0.0 results in no noise being applied.
                If "gaussian" type of noise is applied then this magnitude scales the standard deviation applied,
                If "uniform" type of noise is applied then this magnitude sets the bounds of the sampling range
            :`'type'`: Type of noise to apply. Can either specify "gaussian" or "uniform"

            Should either be single dict if same noise value is to be used for all robots or else it should be a
            list of the same length as "robots" param

            :Note: Specifying "default" will automatically use the default noise settings.
                Specifying None will automatically create the required dict with "magnitude" set to 0.0.

        use_camera_obs (bool): if True, every observation includes rendered image(s)

        has_renderer (bool): If true, render the simulation state in
            a viewer instead of headless mode.

        has_offscreen_renderer (bool): True if using off-screen rendering

        render_camera (str): Name of camera to render if `has_renderer` is True. Setting this value to 'None'
            will result in the default angle being applied, which is useful as it can be dragged / panned by
            the user using the mouse

        render_collision_mesh (bool): True if rendering collision meshes in camera. False otherwise.

        render_visual_mesh (bool): True if rendering visual meshes in camera. False otherwise.

        render_gpu_device_id (int): corresponds to the GPU device id to use for offscreen rendering.
            Defaults to -1, in which case the device will be inferred from environment variables
            (GPUS or CUDA_VISIBLE_DEVICES).

        control_freq (float): how many control signals to receive in every second. This sets the amount of
            simulation time that passes between every action input.

        horizon (int): Every episode lasts for exactly @horizon timesteps.

        ignore_done (bool): True if never terminating the environment (ignore @horizon).

        hard_reset (bool): If True, re-loads model, sim, and render object upon a reset call, else,
            only calls sim.reset and resets all robosuite-internal variables

        camera_names (str or list of str): name of camera to be rendered. Should either be single str if
            same name is to be used for all cameras' rendering or else it should be a list of cameras to render.

            :Note: At least one camera must be specified if @use_camera_obs is True.

            :Note: To render all robots' cameras of a certain type (e.g.: "robotview" or "eye_in_hand"), use the
                convention "all-{name}" (e.g.: "all-robotview") to automatically render all camera images from each
                robot's camera list).

        camera_heights (int or list of int): height of camera frame. Should either be single int if
            same height is to be used for all cameras' frames or else it should be a list of the same length as
            "camera names" param.

        camera_widths (int or list of int): width of camera frame. Should either be single int if
            same width is to be used for all cameras' frames or else it should be a list of the same length as
            "camera names" param.

        camera_depths (bool or list of bool): True if rendering RGB-D, and RGB otherwise. Should either be single
            bool if same depth setting is to be used for all cameras or else it should be a list of the same length as
            "camera names" param.

        camera_segmentations (None or str or list of str or list of list of str): Camera segmentation(s) to use
            for each camera. Valid options are:

                `None`: no segmentation sensor used
                `'instance'`: segmentation at the class-instance level
                `'class'`: segmentation at the class level
                `'element'`: segmentation at the per-geom level

            If not None, multiple types of segmentations can be specified. A [list of str / str or None] specifies
            [multiple / a single] segmentation(s) to use for all cameras. A list of list of str specifies per-camera
            segmentation setting(s) to use.

    Raises:
        ValueError: [Camera obs require offscreen renderer]
        ValueError: [Camera name must be specified to use camera obs]
    """

    def __init__(
        self,
        robots,
        env_configuration="default",
        controller_configs=None,
        mount_types="default",
        gripper_types="default",
        initialization_noise=None,
        use_camera_obs=True,
        has_renderer=False,
        has_offscreen_renderer=True,
        render_camera="frontview",
        render_collision_mesh=False,
        render_visual_mesh=True,
        render_gpu_device_id=-1,
        control_freq=20,
        horizon=1000,
        ignore_done=False,
        hard_reset=True,
        camera_names="agentview",
        camera_heights=256,
        camera_widths=256,
        camera_depths=False,
        camera_segmentations=None,
        run_speed=1.0
    ):
        # Robot info
        robots = list(robots) if type(robots) is list or type(robots) is tuple else [robots]
        num_robots = len(robots)

        # Gripper
        gripper_types = self._input2list(gripper_types, num_robots)

        # Robot configurations to pass to super call
        robot_configs = [
            {
                "gripper_type": gripper_types[idx],
            }
            for idx in range(num_robots)
        ]

        # Run superclass init
        super().__init__(
            robots=robots,
            robot_configs=robot_configs,
            env_configuration=env_configuration,
            mount_types=mount_types,

            control_freq=control_freq,
            controller_configs=controller_configs,            
            initialization_noise=initialization_noise,
            
            use_camera_obs=use_camera_obs,
            has_renderer=has_renderer,
            has_offscreen_renderer=has_offscreen_renderer,
            render_camera=render_camera,
            render_collision_mesh=render_collision_mesh,
            render_visual_mesh=render_visual_mesh,
<<<<<<< HEAD
            render_gpu_device_id=render_gpu_device_id,            
=======
            render_gpu_device_id=render_gpu_device_id,   
            run_speed = run_speed,         
>>>>>>> 088f3370

            camera_names=camera_names,
            camera_heights=camera_heights,
            camera_widths=camera_widths,
            camera_depths=camera_depths,
            camera_segmentations=camera_segmentations,

            horizon=horizon,
            ignore_done=ignore_done,
            hard_reset=hard_reset,                        
        )

    @property
    def _visualizations(self):
        """
        Visualization keywords for this environment

        Returns:
            set: All components that can be individually visualized for this environment
        """
        vis_set = super()._visualizations
        vis_set.add("grippers")
        return vis_set

    def _check_grasp(self, gripper, object_geoms):
        """
        Checks whether the specified gripper as defined by @gripper is grasping the specified object in the environment.

        By default, this will return True if at least one geom in both the "left_fingerpad" and "right_fingerpad" geom
        groups are in contact with any geom specified by @object_geoms. Custom gripper geom groups can be
        specified with @gripper as well.

        Args:
            gripper (GripperModel or str or list of str or list of list of str): If a MujocoModel, this is specific
            gripper to check for grasping (as defined by "left_fingerpad" and "right_fingerpad" geom groups). Otherwise,
                this sets custom gripper geom groups which together define a grasp. This can be a string
                (one group of single gripper geom), a list of string (multiple groups of single gripper geoms) or a
                list of list of string (multiple groups of multiple gripper geoms). At least one geom from each group
                must be in contact with any geom in @object_geoms for this method to return True.
            object_geoms (str or list of str or MujocoModel): If a MujocoModel is inputted, will check for any
                collisions with the model's contact_geoms. Otherwise, this should be specific geom name(s) composing
                the object to check for contact.

        Returns:
            bool: True if the gripper is grasping the given object
        """
        # Convert object, gripper geoms into standardized form
        if isinstance(object_geoms, MujocoModel):
            o_geoms = object_geoms.contact_geoms
        else:
            o_geoms = [object_geoms] if type(object_geoms) is str else object_geoms
        if isinstance(gripper, GripperModel):
            g_geoms = [gripper.important_geoms["left_fingerpad"], gripper.important_geoms["right_fingerpad"]]
        elif type(gripper) is str:
            g_geoms = [[gripper]]
        else:
            # Parse each element in the gripper_geoms list accordingly
            g_geoms = [[g_group] if type(g_group) is str else g_group for g_group in gripper]

        # Search for collisions between each gripper geom group and the object geoms group
        for g_group in g_geoms:
            if not self.check_contact(g_group, o_geoms):
                return False
        return True

    def _gripper_to_target(self, gripper, target, target_type="body", return_distance=False):
        """
        Calculates the (x,y,z) Cartesian distance (target_pos - gripper_pos) from the specified @gripper to the
        specified @target. If @return_distance is set, will return the Euclidean (scalar) distance instead.

        Args:
            gripper (MujocoModel): Gripper model to update grip site rgb
            target (MujocoModel or str): Either a site / geom / body name, or a model that serves as the target.
                If a model is given, then the root body will be used as the target.
            target_type (str): One of {"body", "geom", or "site"}, corresponding to the type of element @target
                refers to.
            return_distance (bool): If set, will return Euclidean distance instead of Cartesian distance

        Returns:
            np.array or float: (Cartesian or Euclidean) distance from gripper to target
        """
        # Get gripper and target positions
        gripper_pos = self.sim.data.get_site_xpos(gripper.important_sites["grip_site"])
        # If target is MujocoModel, grab the correct body as the target and find the target position
        if isinstance(target, MujocoModel):
            target_pos = self.sim.data.get_body_xpos(target.root_body)
        elif target_type == "body":
            target_pos = self.sim.data.get_body_xpos(target)
        elif target_type == "site":
            target_pos = self.sim.data.get_site_xpos(target)
        else:
            target_pos = self.sim.data.get_geom_xpos(target)
        # Calculate distance
        diff = target_pos - gripper_pos
        # Return appropriate value
        return np.linalg.norm(diff) if return_distance else diff

    def _visualize_gripper_to_target(self, gripper, target, target_type="body"):
        """
        Colors the grip visualization site proportional to the Euclidean distance to the specified @target.
        Colors go from red --> green as the gripper gets closer.

        Args:
            gripper (MujocoModel): Gripper model to update grip site rgb
            target (MujocoModel or str): Either a site / geom / body name, or a model that serves as the target.
                If a model is given, then the root body will be used as the target.
            target_type (str): One of {"body", "geom", or "site"}, corresponding to the type of element @target
                refers to.
        """
        # Get gripper and target positions
        gripper_pos = self.sim.data.get_site_xpos(gripper.important_sites["grip_site"])
        # If target is MujocoModel, grab the correct body as the target and find the target position
        if isinstance(target, MujocoModel):
            target_pos = self.sim.data.get_body_xpos(target.root_body)
        elif target_type == "body":
            target_pos = self.sim.data.get_body_xpos(target)
        elif target_type == "site":
            target_pos = self.sim.data.get_site_xpos(target)
        else:
            target_pos = self.sim.data.get_geom_xpos(target)
        # color the gripper site appropriately based on (squared) distance to target
        dist = np.sum(np.square((target_pos - gripper_pos)))
        max_dist = 0.1
        scaled = (1.0 - min(dist / max_dist, 1.)) ** 15
        rgba = np.zeros(3)
        rgba[0] = 1 - scaled
        rgba[1] = scaled
        self.sim.model.site_rgba[self.sim.model.site_name2id(gripper.important_sites["grip_site"])][:3] = rgba

    def _check_robot_configuration(self, robots):
        """
        Sanity check to make sure inputted robots and the corresponding requested task/configuration combo is legal.
        Should be implemented in every specific task module

        Args:
            robots (str or list of str): Inputted requested robots at the task-level environment
        """
        # Make sure all inputted robots are a manipulation robot
        if type(robots) is str:
            robots = [robots]
        for robot in robots:
            assert issubclass(ROBOT_CLASS_MAPPING[robot], Manipulator),\
                "Only manipulator robots supported for manipulation environment!"<|MERGE_RESOLUTION|>--- conflicted
+++ resolved
@@ -174,12 +174,8 @@
             render_camera=render_camera,
             render_collision_mesh=render_collision_mesh,
             render_visual_mesh=render_visual_mesh,
-<<<<<<< HEAD
-            render_gpu_device_id=render_gpu_device_id,            
-=======
             render_gpu_device_id=render_gpu_device_id,   
             run_speed = run_speed,         
->>>>>>> 088f3370
 
             camera_names=camera_names,
             camera_heights=camera_heights,
